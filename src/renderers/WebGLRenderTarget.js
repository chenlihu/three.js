/**
 * @author szimek / https://github.com/szimek/
 * @author alteredq / http://alteredqualia.com/
 * @author Marius Kintel / https://github.com/kintel
 */

/*
 In options, we can specify:
 * Texture parameters for an auto-generated target texture
 * depthBuffer/stencilBuffer: Booleans to indicate if we should generate these buffers
*/
THREE.WebGLRenderTarget = function ( width, height, options ) {

	this.uuid = THREE.Math.generateUUID();

	this.width = width;
	this.height = height;

	options = options || {};

	if ( options.minFilter === undefined ) options.minFilter = THREE.LinearFilter;

	this.texture = new THREE.Texture( undefined, undefined, options.wrapS, options.wrapT, options.magFilter, options.minFilter, options.format, options.type, options.anisotropy );

	this.depthBuffer = options.depthBuffer !== undefined ? options.depthBuffer : true;
	this.stencilBuffer = options.stencilBuffer !== undefined ? options.stencilBuffer : true;

};

THREE.WebGLRenderTarget.prototype = {

	constructor: THREE.WebGLRenderTarget,

	get wrapS() {

		console.warn( 'THREE.WebGLRenderTarget: .wrapS is now .texture.wrapS.' );

		return this.texture.wrapS;

	},

	set wrapS( value ) {

		console.warn( 'THREE.WebGLRenderTarget: .wrapS is now .texture.wrapS.' );

		this.texture.wrapS = value;

	},

	get wrapT() {

<<<<<<< HEAD
		return this;
=======
		console.warn( 'THREE.WebGLRenderTarget: .wrapT is now .texture.wrapT.' );

		return this.texture.wrapT;
>>>>>>> 1e3b730b

	},

	set wrapT( value ) {

		console.warn( 'THREE.WebGLRenderTarget: .wrapT is now .texture.wrapT.' );

		this.texture.wrapT = value;

	},

	get magFilter() {

		console.warn( 'THREE.WebGLRenderTarget: .magFilter is now .texture.magFilter.' );

		return this.texture.magFilter;

	},

	set magFilter( value ) {

		console.warn( 'THREE.WebGLRenderTarget: .magFilter is now .texture.magFilter.' );

		this.texture.magFilter = value;

	},

	get minFilter() {

		console.warn( 'THREE.WebGLRenderTarget: .minFilter is now .texture.minFilter.' );

		return this.texture.minFilter;

	},

	set minFilter( value ) {

		console.warn( 'THREE.WebGLRenderTarget: .minFilter is now .texture.minFilter.' );

		this.texture.minFilter = value;

	},

	get anisotropy() {

		console.warn( 'THREE.WebGLRenderTarget: .anisotropy is now .texture.anisotropy.' );

		return this.texture.anisotropy;

	},

	set anisotropy( value ) {

		console.warn( 'THREE.WebGLRenderTarget: .anisotropy is now .texture.anisotropy.' );

		this.texture.anisotropy = value;

	},

	get offset() {

		console.warn( 'THREE.WebGLRenderTarget: .offset is now .texture.offset.' );

		return this.texture.offset;

	},

	set offset( value ) {

		console.warn( 'THREE.WebGLRenderTarget: .offset is now .texture.offset.' );

		this.texture.offset = value;

	},

	get repeat() {

		console.warn( 'THREE.WebGLRenderTarget: .repeat is now .texture.repeat.' );

		return this.texture.repeat;

	},

	set repeat( value ) {

		console.warn( 'THREE.WebGLRenderTarget: .repeat is now .texture.repeat.' );

		this.texture.repeat = value;

	},

	get format() {

		console.warn( 'THREE.WebGLRenderTarget: .format is now .texture.format.' );

		return this.texture.format;

	},

	set format( value ) {

		console.warn( 'THREE.WebGLRenderTarget: .format is now .texture.format.' );

		this.texture.format = value;

	},

	get type() {

		console.warn( 'THREE.WebGLRenderTarget: .type is now .texture.type.' );

		return this.texture.type;

	},

	set type( value ) {

		console.warn( 'THREE.WebGLRenderTarget: .type is now .texture.type.' );

		this.texture.type = value;

	},

	get generateMipmaps() {

		console.warn( 'THREE.WebGLRenderTarget: .generateMipmaps is now .texture.generateMipmaps.' );

		return this.texture.generateMipmaps;

	},

	set generateMipmaps( value ) {

		console.warn( 'THREE.WebGLRenderTarget: .generateMipmaps is now .texture.generateMipmaps.' );

		this.texture.generateMipmaps = value;

	},

	//

	setSize: function ( width, height ) {

		if ( this.width !== width || this.height !== height ) {

			this.width = width;
			this.height = height;

			this.dispose();

		}

	},

	clone: function () {

		return new this.constructor().copy( this );

	},

	copy: function ( source ) {

		this.width = source.width;
		this.height = source.height;

		this.texture = source.texture.clone();

		this.depthBuffer = source.depthBuffer;
		this.stencilBuffer = source.stencilBuffer;

		this.shareDepthFrom = source.shareDepthFrom;

		return this;

	},

	dispose: function () {

		this.dispatchEvent( { type: 'dispose' } );

	}

};

THREE.EventDispatcher.prototype.apply( THREE.WebGLRenderTarget.prototype );<|MERGE_RESOLUTION|>--- conflicted
+++ resolved
@@ -49,13 +49,9 @@
 
 	get wrapT() {
 
-<<<<<<< HEAD
-		return this;
-=======
 		console.warn( 'THREE.WebGLRenderTarget: .wrapT is now .texture.wrapT.' );
 
 		return this.texture.wrapT;
->>>>>>> 1e3b730b
 
 	},
 
