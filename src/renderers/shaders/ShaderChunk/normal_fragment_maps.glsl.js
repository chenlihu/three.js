export default /* glsl */`

#ifdef OBJECTSPACE_NORMALMAP

	normal = texture2D( normalMap, vUv ).xyz * 2.0 - 1.0; // overrides both flatShading and attribute normals

	#ifdef FLIP_SIDED

		normal = - normal;

	#endif

	#ifdef DOUBLE_SIDED

		normal = normal * ( float( gl_FrontFacing ) * 2.0 - 1.0 );

	#endif

	normal = normalize( normalMatrix * normal );

#elif defined( TANGENTSPACE_NORMALMAP )

	vec3 mapN = texture2D( normalMap, vUv ).xyz * 2.0 - 1.0;
	mapN.xy *= normalScale;

	#ifdef USE_TANGENT

		normal = normalize( vTBN * mapN );

	#else

<<<<<<< HEAD
		#ifdef USE_TANGENT

			mat3 vTBN = mat3( tangent, bitangent, normal );
			vec3 mapN = texture2D( normalMap, vUv ).xyz * 2.0 - 1.0;
			mapN.xy = normalScale * mapN.xy;
			normal = normalize( vTBN * mapN );

		#else

			normal = perturbNormal2Arb( -vViewPosition, normal );

		#endif
=======
		normal = perturbNormal2Arb( -vViewPosition, normal, mapN );
>>>>>>> 9987d597

	#endif

#elif defined( USE_BUMPMAP )

	normal = perturbNormalArb( -vViewPosition, normal, dHdxy_fwd() );

#endif
`;<|MERGE_RESOLUTION|>--- conflicted
+++ resolved
@@ -29,22 +29,7 @@
 
 	#else
 
-<<<<<<< HEAD
-		#ifdef USE_TANGENT
-
-			mat3 vTBN = mat3( tangent, bitangent, normal );
-			vec3 mapN = texture2D( normalMap, vUv ).xyz * 2.0 - 1.0;
-			mapN.xy = normalScale * mapN.xy;
-			normal = normalize( vTBN * mapN );
-
-		#else
-
-			normal = perturbNormal2Arb( -vViewPosition, normal );
-
-		#endif
-=======
 		normal = perturbNormal2Arb( -vViewPosition, normal, mapN );
->>>>>>> 9987d597
 
 	#endif
 
