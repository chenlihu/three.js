--- conflicted
+++ resolved
@@ -55,33 +55,23 @@
 
 		if ( controller === undefined ) {
 
-<<<<<<< HEAD
-			controller = {};
+			controller = new WebXRController();
 			controllers[ index ] = controller;
-=======
+
+		}
+
+		return controller.getTargetRaySpace();
+
+	};
+
+	this.getControllerGrip = function ( index ) {
+
+		var controller = controllers[ index ];
+
+		if ( controller === undefined ) {
+
 			controller = new WebXRController();
-			controllers[ id ] = controller;
->>>>>>> 56f1af83
-
-		}
-
-		return controller.getTargetRaySpace();
-
-	};
-
-	this.getControllerGrip = function ( index ) {
-
-		var controller = controllers[ index ];
-
-		if ( controller === undefined ) {
-
-<<<<<<< HEAD
-			controller = {};
 			controllers[ index ] = controller;
-=======
-			controller = new WebXRController();
-			controllers[ id ] = controller;
->>>>>>> 56f1af83
 
 		}
 
