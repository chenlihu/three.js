THREE.WebGLPrograms = function ( renderer, capabilities ) {

	var programs = [];

	var shaderIDs = {
		MeshDepthMaterial: 'depth',
		MeshNormalMaterial: 'normal',
		MeshBasicMaterial: 'basic',
		MeshLambertMaterial: 'lambert',
		MeshPhongMaterial: 'phong',
		MeshStandardMaterial: 'standard',
		LineBasicMaterial: 'basic',
		LineDashedMaterial: 'dashed',
		PointsMaterial: 'points'
	};

	var parameterNames = [
		"precision", "supportsVertexTextures", "map", "mapEncoding", "envMap", "envMapMode", "envMapEncoding",
		"lightMap", "aoMap", "emissiveMap", "emissiveMapEncoding", "bumpMap", "normalMap", "displacementMap", "specularMap",
		"roughnessMap", "metalnessMap",
		"alphaMap", "combine", "vertexColors", "fog", "useFog", "fogExp",
		"flatShading", "sizeAttenuation", "logarithmicDepthBuffer", "skinning",
		"maxBones", "useVertexTexture", "morphTargets", "morphNormals",
		"maxMorphTargets", "maxMorphNormals",
		"numDirLights", "numPointLights", "numSpotLights", "numHemiLights",
		"shadowMapEnabled", "pointLightShadows",
		"shadowMapType",
		"alphaTest", "doubleSided", "flipSided"
	];


	function allocateBones ( object ) {

		if ( capabilities.floatVertexTextures && object && object.skeleton && object.skeleton.useVertexTexture ) {

			return 1024;

		} else {

			// default for when object is not specified
			// ( for example when prebuilding shader to be used with multiple objects )
			//
			//  - leave some extra space for other uniforms
			//  - limit here is ANGLE's 254 max uniform vectors
			//    (up to 54 should be safe)

			var nVertexUniforms = capabilities.maxVertexUniforms;
			var nVertexMatrices = Math.floor( ( nVertexUniforms - 20 ) / 4 );

			var maxBones = nVertexMatrices;

			if ( object !== undefined && object instanceof THREE.SkinnedMesh ) {

				maxBones = Math.min( object.skeleton.bones.length, maxBones );

				if ( maxBones < object.skeleton.bones.length ) {

					console.warn( 'WebGLRenderer: too many bones - ' + object.skeleton.bones.length + ', this GPU supports just ' + maxBones + ' (try OpenGL instead of ANGLE)' );

				}

			}

			return maxBones;

		}

	}

<<<<<<< HEAD
=======
	function getTextureEncodingFromMap( map ) {

		if ( ! map ) return false;

		var encoding;

		if ( map instanceof THREE.Texture ) {

			encoding = map.encoding;

		} else if ( map instanceof THREE.WebGLRenderTarget ) {

			encoding = map.texture.encoding;

		} else {

			throw new Error( "can not determine texture encoding from map: " + map );

		}

		// add backwards compatibility for WebGLRenderer.gammaInput parameter, should probably be removed at some point.

		if ( encoding === THREE.LinearEncoding && renderer.gammaInput ) {

			encoding = THREE.GammaEncoding;

		}

		return encoding;

	}

	this.getParameters = function ( material, lights, fog, object ) {
>>>>>>> 15ee8ac8

	function getTextureEncodingFromMap ( map, gammaOverrideLinear ) {

		var encoding;
		if( ! map ) {
			encoding = THREE.LinearEncoding;
		}
		else if( map instanceof THREE.Texture ) {
			encoding = map.encoding;
		}
		else if( map instanceof THREE.WebGLRenderTarget ) {
			encoding = map.texture.encoding;
		}

		// add backwards compatibility for WebGLRenderer.gammaInput/gammaOutput parameter, should probably be removed at some point.
		if( encoding === THREE.LinearEncoding && gammaOverrideLinear ) {
			encoding = THREE.GammaEncoding;
		}

		return encoding;
	}

	this.getParameters = function ( material, lights, fog, object ) {
		var shaderID = shaderIDs[ material.type ];
		// heuristics to create shader parameters according to lights in the scene
		// (not to blow over maxLights budget)

		var maxBones = allocateBones( object );
		var precision = renderer.getPrecision();

		if ( material.precision !== null ) {

			precision = capabilities.getMaxPrecision( material.precision );

			if ( precision !== material.precision ) {

				console.warn( 'THREE.WebGLProgram.getParameters:', material.precision, 'not supported, using', precision, 'instead.' );

			}

		}

		var parameters = {

			shaderID: shaderID,

			precision: precision,
			supportsVertexTextures: capabilities.vertexTextures,
			outputEncoding: getTextureEncodingFromMap( renderer._currentRenderTarget, renderer.gammaOutput ),
			map: !! material.map,
			mapEncoding: getTextureEncodingFromMap( material.map, renderer.gammaInput ),
			envMap: !! material.envMap,
			envMapMode: material.envMap && material.envMap.mapping,
			envMapEncoding: getTextureEncodingFromMap( material.envMap, renderer.gammaInput ),
			lightMap: !! material.lightMap,
			aoMap: !! material.aoMap,
			emissiveMap: !! material.emissiveMap,
			emissiveMapEncoding: getTextureEncodingFromMap( material.emissiveMap, renderer.gammaInput ),
			bumpMap: !! material.bumpMap,
			normalMap: !! material.normalMap,
			displacementMap: !! material.displacementMap,
			roughnessMap: !! material.roughnessMap,
			metalnessMap: !! material.metalnessMap,
			specularMap: !! material.specularMap,
			alphaMap: !! material.alphaMap,

			combine: material.combine,

			vertexColors: material.vertexColors,

			fog: fog,
			useFog: material.fog,
			fogExp: fog instanceof THREE.FogExp2,

			flatShading: material.shading === THREE.FlatShading,

			sizeAttenuation: material.sizeAttenuation,
			logarithmicDepthBuffer: capabilities.logarithmicDepthBuffer,

			skinning: material.skinning,
			maxBones: maxBones,
			useVertexTexture: capabilities.floatVertexTextures && object && object.skeleton && object.skeleton.useVertexTexture,

			morphTargets: material.morphTargets,
			morphNormals: material.morphNormals,
			maxMorphTargets: renderer.maxMorphTargets,
			maxMorphNormals: renderer.maxMorphNormals,

			numDirLights: lights.directional.length,
			numPointLights: lights.point.length,
			numSpotLights: lights.spot.length,
			numHemiLights: lights.hemi.length,

			pointLightShadows: lights.shadowsPointLight,

			shadowMapEnabled: renderer.shadowMap.enabled && object.receiveShadow && lights.shadows.length > 0,
			shadowMapType: renderer.shadowMap.type,

			alphaTest: material.alphaTest,
			doubleSided: material.side === THREE.DoubleSide,
			flipSided: material.side === THREE.BackSide

		};

		return parameters;

	};

	this.getProgramCode = function ( material, parameters ) {

		var chunks = [];

		if ( parameters.shaderID ) {

			chunks.push( parameters.shaderID );

		} else {

			chunks.push( material.fragmentShader );
			chunks.push( material.vertexShader );

		}

		if ( material.defines !== undefined ) {

			for ( var name in material.defines ) {

				chunks.push( name );
				chunks.push( material.defines[ name ] );

			}

		}

		for ( var i = 0; i < parameterNames.length; i ++ ) {

			var parameterName = parameterNames[ i ];
			chunks.push( parameterName );
			chunks.push( parameters[ parameterName ] );

		}

		return chunks.join();

	};

	this.acquireProgram = function ( material, parameters, code ) {

		var program;

		// Check if code has been already compiled
		for ( var p = 0, pl = programs.length; p < pl; p ++ ) {

			var programInfo = programs[ p ];

			if ( programInfo.code === code ) {

				program = programInfo;
				++ program.usedTimes;

				break;

			}

		}

		if ( program === undefined ) {

			program = new THREE.WebGLProgram( renderer, code, material, parameters );
			programs.push( program );

		}

		return program;

	};

	this.releaseProgram = function( program ) {

		if ( -- program.usedTimes === 0 ) {

			// Remove from unordered set
			var i = programs.indexOf( program );
			programs[ i ] = programs[ programs.length - 1 ];
			programs.pop();

			// Free WebGL resources
			program.destroy();

		}

	};

	// Exposed for resource monitoring & error feedback via renderer.info:
	this.programs = programs;

};<|MERGE_RESOLUTION|>--- conflicted
+++ resolved
@@ -67,62 +67,35 @@
 
 	}
 
-<<<<<<< HEAD
-=======
-	function getTextureEncodingFromMap( map ) {
-
-		if ( ! map ) return false;
+	function getTextureEncodingFromMap( map, gammaOverrideLinear ) {
 
 		var encoding;
 
-		if ( map instanceof THREE.Texture ) {
+		if( ! map ) {
+
+			encoding = THREE.LinearEncoding;
+
+		}
+		else if( map instanceof THREE.Texture ) {
 
 			encoding = map.encoding;
 
-		} else if ( map instanceof THREE.WebGLRenderTarget ) {
+		}
+		else if( map instanceof THREE.WebGLRenderTarget ) {
 
 			encoding = map.texture.encoding;
 
-		} else {
-
-			throw new Error( "can not determine texture encoding from map: " + map );
-
-		}
-
-		// add backwards compatibility for WebGLRenderer.gammaInput parameter, should probably be removed at some point.
-
-		if ( encoding === THREE.LinearEncoding && renderer.gammaInput ) {
-
-			encoding = THREE.GammaEncoding;
-
-		}
-
-		return encoding;
-
-	}
-
-	this.getParameters = function ( material, lights, fog, object ) {
->>>>>>> 15ee8ac8
-
-	function getTextureEncodingFromMap ( map, gammaOverrideLinear ) {
-
-		var encoding;
-		if( ! map ) {
-			encoding = THREE.LinearEncoding;
-		}
-		else if( map instanceof THREE.Texture ) {
-			encoding = map.encoding;
-		}
-		else if( map instanceof THREE.WebGLRenderTarget ) {
-			encoding = map.texture.encoding;
 		}
 
 		// add backwards compatibility for WebGLRenderer.gammaInput/gammaOutput parameter, should probably be removed at some point.
 		if( encoding === THREE.LinearEncoding && gammaOverrideLinear ) {
+
 			encoding = THREE.GammaEncoding;
+
 		}
 
 		return encoding;
+
 	}
 
 	this.getParameters = function ( material, lights, fog, object ) {
