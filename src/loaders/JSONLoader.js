--- conflicted
+++ resolved
@@ -1,608 +1,507 @@
-/**
- * @author mrdoob / http://mrdoob.com/
- * @author alteredq / http://alteredqualia.com/
- */
-
-THREE.JSONLoader = function ( manager ) {
-
-	this.manager = ( manager !== undefined ) ? manager : THREE.DefaultLoadingManager;
-
-	this.withCredentials = false;
-
-};
-
-<<<<<<< HEAD
-THREE.JSONLoader.prototype = Object.create( THREE.Loader.prototype );
-THREE.JSONLoader.prototype.constructor = THREE.JSONLoader;
-=======
-THREE.JSONLoader.prototype = {
->>>>>>> fec2de80
-
-	constructor: THREE.JSONLoader,
-
-<<<<<<< HEAD
-	// TODO: unify load API to for easier SceneLoader use
-=======
-	load: function( url, onLoad, onProgress, onError ) {
-
-		var scope = this;
->>>>>>> fec2de80
-
-		var texturePath = this.texturePath && ( typeof this.texturePath === "string" ) ? this.texturePath : THREE.Loader.prototype.extractUrlBase( url );
-
-<<<<<<< HEAD
-	this.onLoadStart();
-	this.loadAjaxJSON( this, url, callback, texturePath );
-
-};
-
-THREE.JSONLoader.prototype.loadAjaxJSON = function ( context, url, callback, texturePath, callbackProgress ) {
-
-	var xhr = new XMLHttpRequest();
-
-	var length = 0;
-
-	xhr.onreadystatechange = function () {
-
-		if ( xhr.readyState === xhr.DONE ) {
-
-			if ( xhr.status === 200 || xhr.status === 0 ) {
-
-				if ( xhr.responseText ) {
-
-					var json = JSON.parse( xhr.responseText );
-					var metadata = json.metadata;
-
-					if ( metadata !== undefined ) {
-
-						if ( metadata.type === 'object' ) {
-
-							console.error( 'THREE.JSONLoader: ' + url + ' should be loaded with THREE.ObjectLoader instead.' );
-							return;
-
-						}
-
-						if ( metadata.type === 'scene' ) {
-
-							console.error( 'THREE.JSONLoader: ' + url + ' seems to be a Scene. Use THREE.SceneLoader instead.' );
-							return;
-
-						}
-
-					}
-
-					var result = context.parse( json, texturePath );
-					callback( result.geometry, result.materials );
-
-				} else {
-
-					console.error( 'THREE.JSONLoader: ' + url + ' seems to be unreachable or the file is empty.' );
-
-				}
-
-				// in context of more complex asset initialization
-				// do not block on single failed file
-				// maybe should go even one more level up
-
-				context.onLoadComplete();
-
-			} else {
-
-				console.error( 'THREE.JSONLoader: Couldn\'t load ' + url + ' (' + xhr.status + ')' );
-=======
-		var loader = new THREE.XHRLoader( this.manager );
-		loader.setCrossOrigin( this.crossOrigin );
-		loader.setWithCredentials( this.withCredentials );
-		loader.load( url, function ( text ) {
-			var json = JSON.parse( text ), scene, metadata;
->>>>>>> fec2de80
-
-			if ( json.metadata !== undefined && json.metadata.type === 'scene' ) {
-				console.error( 'THREE.JSONLoader: "' + url + '" seems to be a Scene. Use THREE.SceneLoader instead.' );
-				return;
-			}
-
-			var object = scope.parse( json, texturePath );
-			onLoad( object.geometry, object.materials );
-
-		} );
-
-	},
-
-	setCrossOrigin: function ( value ) {
-
-		this.crossOrigin = value;
-
-	},
-
-	setTexturePath: function ( value ) {
-
-		this.texturePath = value;
-
-	},
-
-	parse: function ( json, texturePath ) {
-
-		var scope = this,
-		geometry = new THREE.Geometry(),
-		scale = ( json.scale !== undefined ) ? 1.0 / json.scale : 1.0;
-
-		parseModel( scale );
-
-		parseSkin();
-		parseMorphing( scale );
-
-		geometry.computeFaceNormals();
-		geometry.computeBoundingSphere();
-
-		function parseModel( scale ) {
-
-<<<<<<< HEAD
-	var geometry = new THREE.Geometry(),
-	scale = ( json.scale !== undefined ) ? 1.0 / json.scale : 1.0;
-=======
-			function isBitSet( value, position ) {
->>>>>>> fec2de80
-
-				return value & ( 1 << position );
-
-			}
-
-			var i, j, fi,
-
-			offset, zLength,
-
-			colorIndex, normalIndex, uvIndex, materialIndex,
-
-			type,
-			isQuad,
-			hasMaterial,
-			hasFaceVertexUv,
-			hasFaceNormal, hasFaceVertexNormal,
-			hasFaceColor, hasFaceVertexColor,
-
-			vertex, face, faceA, faceB, color, hex, normal,
-
-			uvLayer, uv, u, v,
-
-<<<<<<< HEAD
-		colorIndex, normalIndex, uvIndex,
-=======
-			faces = json.faces,
-			vertices = json.vertices,
-			normals = json.normals,
-			colors = json.colors,
->>>>>>> fec2de80
-
-			nUvLayers = 0;
-
-<<<<<<< HEAD
-		vertex, face, faceA, faceB, hex, normal,
-=======
-			if ( json.uvs !== undefined ) {
->>>>>>> fec2de80
-
-				// disregard empty arrays
-
-				for ( i = 0; i < json.uvs.length; i ++ ) {
-
-					if ( json.uvs[ i ].length ) nUvLayers ++;
-
-				}
-
-				for ( i = 0; i < nUvLayers; i ++ ) {
-
-					geometry.faceVertexUvs[ i ] = [];
-
-				}
-
-			}
-
-			offset = 0;
-			zLength = vertices.length;
-
-			while ( offset < zLength ) {
-
-				vertex = new THREE.Vector3();
-
-				vertex.x = vertices[ offset ++ ] * scale;
-				vertex.y = vertices[ offset ++ ] * scale;
-				vertex.z = vertices[ offset ++ ] * scale;
-
-				geometry.vertices.push( vertex );
-
-			}
-
-			offset = 0;
-			zLength = faces.length;
-
-			while ( offset < zLength ) {
-
-				type = faces[ offset ++ ];
-
-
-				isQuad              = isBitSet( type, 0 );
-				hasMaterial         = isBitSet( type, 1 );
-				hasFaceVertexUv     = isBitSet( type, 3 );
-				hasFaceNormal       = isBitSet( type, 4 );
-				hasFaceVertexNormal = isBitSet( type, 5 );
-				hasFaceColor	     = isBitSet( type, 6 );
-				hasFaceVertexColor  = isBitSet( type, 7 );
-
-				// console.log("type", type, "bits", isQuad, hasMaterial, hasFaceVertexUv, hasFaceNormal, hasFaceVertexNormal, hasFaceColor, hasFaceVertexColor);
-
-				if ( isQuad ) {
-
-					faceA = new THREE.Face3();
-					faceA.a = faces[ offset ];
-					faceA.b = faces[ offset + 1 ];
-					faceA.c = faces[ offset + 3 ];
-
-					faceB = new THREE.Face3();
-					faceB.a = faces[ offset + 1 ];
-					faceB.b = faces[ offset + 2 ];
-					faceB.c = faces[ offset + 3 ];
-
-					offset += 4;
-
-					if ( hasMaterial ) {
-
-						materialIndex = faces[ offset ++ ];
-						faceA.materialIndex = materialIndex;
-						faceB.materialIndex = materialIndex;
-
-<<<<<<< HEAD
-					offset ++;
-=======
-					}
->>>>>>> fec2de80
-
-					// to get face <=> uv index correspondence
-
-					fi = geometry.faces.length;
-
-					if ( hasFaceVertexUv ) {
-
-						for ( i = 0; i < nUvLayers; i ++ ) {
-
-							uvLayer = json.uvs[ i ];
-
-							geometry.faceVertexUvs[ i ][ fi ] = [];
-							geometry.faceVertexUvs[ i ][ fi + 1 ] = []
-
-<<<<<<< HEAD
-						geometry.faceVertexUvs[ i ][ fi ] = [];
-						geometry.faceVertexUvs[ i ][ fi + 1 ] = [];
-=======
-							for ( j = 0; j < 4; j ++ ) {
->>>>>>> fec2de80
-
-								uvIndex = faces[ offset ++ ];
-
-								u = uvLayer[ uvIndex * 2 ];
-								v = uvLayer[ uvIndex * 2 + 1 ];
-
-								uv = new THREE.Vector2( u, v );
-
-								if ( j !== 2 ) geometry.faceVertexUvs[ i ][ fi ].push( uv );
-								if ( j !== 0 ) geometry.faceVertexUvs[ i ][ fi + 1 ].push( uv );
-
-							}
-
-						}
-
-					}
-
-					if ( hasFaceNormal ) {
-
-						normalIndex = faces[ offset ++ ] * 3;
-
-						faceA.normal.set(
-							normals[ normalIndex ++ ],
-							normals[ normalIndex ++ ],
-							normals[ normalIndex ]
-						);
-
-						faceB.normal.copy( faceA.normal );
-
-					}
-
-					if ( hasFaceVertexNormal ) {
-
-						for ( i = 0; i < 4; i ++ ) {
-
-							normalIndex = faces[ offset ++ ] * 3;
-
-							normal = new THREE.Vector3(
-								normals[ normalIndex ++ ],
-								normals[ normalIndex ++ ],
-								normals[ normalIndex ]
-							);
-
-
-							if ( i !== 2 ) faceA.vertexNormals.push( normal );
-							if ( i !== 0 ) faceB.vertexNormals.push( normal );
-
-						}
-
-					}
-
-
-					if ( hasFaceColor ) {
-
-						colorIndex = faces[ offset ++ ];
-						hex = colors[ colorIndex ];
-
-						faceA.color.setHex( hex );
-						faceB.color.setHex( hex );
-
-					}
-
-
-					if ( hasFaceVertexColor ) {
-
-						for ( i = 0; i < 4; i ++ ) {
-
-							colorIndex = faces[ offset ++ ];
-							hex = colors[ colorIndex ];
-
-							if ( i !== 2 ) faceA.vertexColors.push( new THREE.Color( hex ) );
-							if ( i !== 0 ) faceB.vertexColors.push( new THREE.Color( hex ) );
-
-						}
-
-<<<<<<< HEAD
-					offset ++;
-=======
-					}
->>>>>>> fec2de80
-
-					geometry.faces.push( faceA );
-					geometry.faces.push( faceB );
-
-				} else {
-
-					face = new THREE.Face3();
-					face.a = faces[ offset ++ ];
-					face.b = faces[ offset ++ ];
-					face.c = faces[ offset ++ ];
-
-					if ( hasMaterial ) {
-
-						materialIndex = faces[ offset ++ ];
-						face.materialIndex = materialIndex;
-
-					}
-
-					// to get face <=> uv index correspondence
-
-					fi = geometry.faces.length;
-
-					if ( hasFaceVertexUv ) {
-
-						for ( i = 0; i < nUvLayers; i ++ ) {
-
-							uvLayer = json.uvs[ i ];
-
-							geometry.faceVertexUvs[ i ][ fi ] = [];
-
-							for ( j = 0; j < 3; j ++ ) {
-
-								uvIndex = faces[ offset ++ ];
-
-								u = uvLayer[ uvIndex * 2 ];
-								v = uvLayer[ uvIndex * 2 + 1 ];
-
-								uv = new THREE.Vector2( u, v );
-
-								geometry.faceVertexUvs[ i ][ fi ].push( uv );
-
-							}
-
-						}
-
-					}
-
-					if ( hasFaceNormal ) {
-
-						normalIndex = faces[ offset ++ ] * 3;
-
-						face.normal.set(
-							normals[ normalIndex ++ ],
-							normals[ normalIndex ++ ],
-							normals[ normalIndex ]
-						);
-
-					}
-
-					if ( hasFaceVertexNormal ) {
-
-						for ( i = 0; i < 3; i ++ ) {
-
-							normalIndex = faces[ offset ++ ] * 3;
-
-							normal = new THREE.Vector3(
-								normals[ normalIndex ++ ],
-								normals[ normalIndex ++ ],
-								normals[ normalIndex ]
-							);
-
-							face.vertexNormals.push( normal );
-
-						}
-
-					}
-
-
-					if ( hasFaceColor ) {
-
-						colorIndex = faces[ offset ++ ];
-						face.color.setHex( colors[ colorIndex ] );
-
-					}
-
-
-					if ( hasFaceVertexColor ) {
-
-						for ( i = 0; i < 3; i ++ ) {
-
-							colorIndex = faces[ offset ++ ];
-							face.vertexColors.push( new THREE.Color( colors[ colorIndex ] ) );
-
-						}
-
-					}
-
-					geometry.faces.push( face );
-
-				}
-
-			}
-
-		};
-
-<<<<<<< HEAD
-	}
-=======
-		function parseSkin() {
-			var influencesPerVertex = ( json.influencesPerVertex !== undefined ) ? json.influencesPerVertex : 2;
->>>>>>> fec2de80
-
-			if ( json.skinWeights ) {
-
-				for ( var i = 0, l = json.skinWeights.length; i < l; i += influencesPerVertex ) {
-
-					var x =                               json.skinWeights[ i     ];
-					var y = ( influencesPerVertex > 1 ) ? json.skinWeights[ i + 1 ] : 0;
-					var z = ( influencesPerVertex > 2 ) ? json.skinWeights[ i + 2 ] : 0;
-					var w = ( influencesPerVertex > 3 ) ? json.skinWeights[ i + 3 ] : 0;
-
-					geometry.skinWeights.push( new THREE.Vector4( x, y, z, w ) );
-
-				}
-
-			}
-
-			if ( json.skinIndices ) {
-
-				for ( var i = 0, l = json.skinIndices.length; i < l; i += influencesPerVertex ) {
-
-					var a =                               json.skinIndices[ i     ];
-					var b = ( influencesPerVertex > 1 ) ? json.skinIndices[ i + 1 ] : 0;
-					var c = ( influencesPerVertex > 2 ) ? json.skinIndices[ i + 2 ] : 0;
-					var d = ( influencesPerVertex > 3 ) ? json.skinIndices[ i + 3 ] : 0;
-
-					geometry.skinIndices.push( new THREE.Vector4( a, b, c, d ) );
-
-				}
-
-			}
-
-			geometry.bones = json.bones;
-
-			if ( geometry.bones && geometry.bones.length > 0 && ( geometry.skinWeights.length !== geometry.skinIndices.length || geometry.skinIndices.length !== geometry.vertices.length ) ) {
-
-					console.warn( 'When skinning, number of vertices (' + geometry.vertices.length + '), skinIndices (' +
-						geometry.skinIndices.length + '), and skinWeights (' + geometry.skinWeights.length + ') should match.' );
-
-<<<<<<< HEAD
-			console.warn( 'THREE.JSONLoader: When skinning, number of vertices (' + geometry.vertices.length + '), skinIndices (' +
-					geometry.skinIndices.length + '), and skinWeights (' + geometry.skinWeights.length + ') should match.' );
-=======
-			}
->>>>>>> fec2de80
-
-
-			// could change this to json.animations[0] or remove completely
-
-			geometry.animation = json.animation;
-			geometry.animations = json.animations;
-
-		};
-
-<<<<<<< HEAD
-	}
-=======
-		function parseMorphing( scale ) {
->>>>>>> fec2de80
-
-			if ( json.morphTargets !== undefined ) {
-
-				var i, l, v, vl, dstVertices, srcVertices;
-
-				for ( i = 0, l = json.morphTargets.length; i < l; i ++ ) {
-
-					geometry.morphTargets[ i ] = {};
-					geometry.morphTargets[ i ].name = json.morphTargets[ i ].name;
-					geometry.morphTargets[ i ].vertices = [];
-
-					dstVertices = geometry.morphTargets[ i ].vertices;
-					srcVertices = json.morphTargets [ i ].vertices;
-
-					for ( v = 0, vl = srcVertices.length; v < vl; v += 3 ) {
-
-						var vertex = new THREE.Vector3();
-						vertex.x = srcVertices[ v ] * scale;
-						vertex.y = srcVertices[ v + 1 ] * scale;
-						vertex.z = srcVertices[ v + 2 ] * scale;
-
-						dstVertices.push( vertex );
-
-					}
-
-				}
-
-			}
-
-			if ( json.morphColors !== undefined ) {
-
-				var i, l, c, cl, dstColors, srcColors, color;
-
-				for ( i = 0, l = json.morphColors.length; i < l; i ++ ) {
-
-					geometry.morphColors[ i ] = {};
-					geometry.morphColors[ i ].name = json.morphColors[ i ].name;
-					geometry.morphColors[ i ].colors = [];
-
-					dstColors = geometry.morphColors[ i ].colors;
-					srcColors = json.morphColors [ i ].colors;
-
-					for ( c = 0, cl = srcColors.length; c < cl; c += 3 ) {
-
-						color = new THREE.Color( 0xffaa00 );
-						color.setRGB( srcColors[ c ], srcColors[ c + 1 ], srcColors[ c + 2 ] );
-						dstColors.push( color );
-
-					}
-
-				}
-
-			}
-
-		};
-
-<<<<<<< HEAD
-	}
-=======
-		if ( json.materials === undefined || json.materials.length === 0 ) {
->>>>>>> fec2de80
-
-			return { geometry: geometry };
-
-		} else {
-
-			var materials = THREE.Loader.prototype.initMaterials( json.materials, texturePath, this.crossOrigin );
-
-			if ( THREE.Loader.prototype.needsTangents( materials ) ) {
-
-				geometry.computeTangents();
-
-			}
-
-			return { geometry: geometry, materials: materials };
-
-		}
-
-	}
-
-};
+/**
+ * @author mrdoob / http://mrdoob.com/
+ * @author alteredq / http://alteredqualia.com/
+ */
+
+THREE.JSONLoader = function ( manager ) {
+
+	this.manager = ( manager !== undefined ) ? manager : THREE.DefaultLoadingManager;
+
+	this.withCredentials = false;
+
+};
+
+THREE.JSONLoader.prototype = {
+
+	constructor: THREE.JSONLoader,
+
+	load: function( url, onLoad, onProgress, onError ) {
+
+		var scope = this;
+
+		var texturePath = this.texturePath && ( typeof this.texturePath === "string" ) ? this.texturePath : THREE.Loader.prototype.extractUrlBase( url );
+
+		var loader = new THREE.XHRLoader( this.manager );
+		loader.setCrossOrigin( this.crossOrigin );
+		loader.setWithCredentials( this.withCredentials );
+		loader.load( url, function ( text ) {
+
+			var json = JSON.parse( text );
+			var metadata = json.metadata;
+
+			if ( metadata !== undefined ) {
+
+				if ( metadata.type === 'object' ) {
+
+					console.error( 'THREE.JSONLoader: ' + url + ' should be loaded with THREE.ObjectLoader instead.' );
+					return;
+
+				}
+
+				if ( metadata.type === 'scene' ) {
+
+					console.error( 'THREE.JSONLoader: ' + url + ' should be loaded with THREE.SceneLoader instead.' );
+					return;
+
+				}
+
+			}
+
+			var object = scope.parse( json, texturePath );
+			onLoad( object.geometry, object.materials );
+
+		} );
+
+	},
+
+	setCrossOrigin: function ( value ) {
+
+		this.crossOrigin = value;
+
+	},
+
+	setTexturePath: function ( value ) {
+
+		this.texturePath = value;
+
+	},
+
+	parse: function ( json, texturePath ) {
+
+		var scope = this,
+		geometry = new THREE.Geometry(),
+		scale = ( json.scale !== undefined ) ? 1.0 / json.scale : 1.0;
+
+		parseModel( scale );
+
+		parseSkin();
+		parseMorphing( scale );
+
+		geometry.computeFaceNormals();
+		geometry.computeBoundingSphere();
+
+		function parseModel( scale ) {
+
+			function isBitSet( value, position ) {
+
+				return value & ( 1 << position );
+
+			}
+
+			var i, j, fi,
+
+			offset, zLength,
+
+		colorIndex, normalIndex, uvIndex,
+
+			type,
+			isQuad,
+			hasMaterial,
+			hasFaceVertexUv,
+			hasFaceNormal, hasFaceVertexNormal,
+			hasFaceColor, hasFaceVertexColor,
+
+		vertex, face, faceA, faceB, hex, normal,
+
+			uvLayer, uv, u, v,
+
+			faces = json.faces,
+			vertices = json.vertices,
+			normals = json.normals,
+			colors = json.colors,
+
+			nUvLayers = 0;
+
+			if ( json.uvs !== undefined ) {
+
+				// disregard empty arrays
+
+				for ( i = 0; i < json.uvs.length; i ++ ) {
+
+					if ( json.uvs[ i ].length ) nUvLayers ++;
+
+				}
+
+				for ( i = 0; i < nUvLayers; i ++ ) {
+
+					geometry.faceVertexUvs[ i ] = [];
+
+				}
+
+			}
+
+			offset = 0;
+			zLength = vertices.length;
+
+			while ( offset < zLength ) {
+
+				vertex = new THREE.Vector3();
+
+				vertex.x = vertices[ offset ++ ] * scale;
+				vertex.y = vertices[ offset ++ ] * scale;
+				vertex.z = vertices[ offset ++ ] * scale;
+
+				geometry.vertices.push( vertex );
+
+			}
+
+			offset = 0;
+			zLength = faces.length;
+
+			while ( offset < zLength ) {
+
+				type = faces[ offset ++ ];
+
+
+				isQuad              = isBitSet( type, 0 );
+				hasMaterial         = isBitSet( type, 1 );
+				hasFaceVertexUv     = isBitSet( type, 3 );
+				hasFaceNormal       = isBitSet( type, 4 );
+				hasFaceVertexNormal = isBitSet( type, 5 );
+				hasFaceColor	     = isBitSet( type, 6 );
+				hasFaceVertexColor  = isBitSet( type, 7 );
+
+				// console.log("type", type, "bits", isQuad, hasMaterial, hasFaceVertexUv, hasFaceNormal, hasFaceVertexNormal, hasFaceColor, hasFaceVertexColor);
+
+				if ( isQuad ) {
+
+					faceA = new THREE.Face3();
+					faceA.a = faces[ offset ];
+					faceA.b = faces[ offset + 1 ];
+					faceA.c = faces[ offset + 3 ];
+
+					faceB = new THREE.Face3();
+					faceB.a = faces[ offset + 1 ];
+					faceB.b = faces[ offset + 2 ];
+					faceB.c = faces[ offset + 3 ];
+
+					offset += 4;
+
+					if ( hasMaterial ) {
+
+					offset ++;
+
+					}
+
+					// to get face <=> uv index correspondence
+
+					fi = geometry.faces.length;
+
+					if ( hasFaceVertexUv ) {
+
+						for ( i = 0; i < nUvLayers; i ++ ) {
+
+							uvLayer = json.uvs[ i ];
+
+							geometry.faceVertexUvs[ i ][ fi ] = [];
+						geometry.faceVertexUvs[ i ][ fi + 1 ] = [];
+
+							for ( j = 0; j < 4; j ++ ) {
+
+								uvIndex = faces[ offset ++ ];
+
+								u = uvLayer[ uvIndex * 2 ];
+								v = uvLayer[ uvIndex * 2 + 1 ];
+
+								uv = new THREE.Vector2( u, v );
+
+								if ( j !== 2 ) geometry.faceVertexUvs[ i ][ fi ].push( uv );
+								if ( j !== 0 ) geometry.faceVertexUvs[ i ][ fi + 1 ].push( uv );
+
+							}
+
+						}
+
+					}
+
+					if ( hasFaceNormal ) {
+
+						normalIndex = faces[ offset ++ ] * 3;
+
+						faceA.normal.set(
+							normals[ normalIndex ++ ],
+							normals[ normalIndex ++ ],
+							normals[ normalIndex ]
+						);
+
+						faceB.normal.copy( faceA.normal );
+
+					}
+
+					if ( hasFaceVertexNormal ) {
+
+						for ( i = 0; i < 4; i ++ ) {
+
+							normalIndex = faces[ offset ++ ] * 3;
+
+							normal = new THREE.Vector3(
+								normals[ normalIndex ++ ],
+								normals[ normalIndex ++ ],
+								normals[ normalIndex ]
+							);
+
+
+							if ( i !== 2 ) faceA.vertexNormals.push( normal );
+							if ( i !== 0 ) faceB.vertexNormals.push( normal );
+
+						}
+
+					}
+
+
+					if ( hasFaceColor ) {
+
+						colorIndex = faces[ offset ++ ];
+						hex = colors[ colorIndex ];
+
+						faceA.color.setHex( hex );
+						faceB.color.setHex( hex );
+
+					}
+
+
+					if ( hasFaceVertexColor ) {
+
+						for ( i = 0; i < 4; i ++ ) {
+
+							colorIndex = faces[ offset ++ ];
+							hex = colors[ colorIndex ];
+
+							if ( i !== 2 ) faceA.vertexColors.push( new THREE.Color( hex ) );
+							if ( i !== 0 ) faceB.vertexColors.push( new THREE.Color( hex ) );
+
+						}
+
+					}
+
+					geometry.faces.push( faceA );
+					geometry.faces.push( faceB );
+
+				} else {
+
+					face = new THREE.Face3();
+					face.a = faces[ offset ++ ];
+					face.b = faces[ offset ++ ];
+					face.c = faces[ offset ++ ];
+
+					if ( hasMaterial ) {
+
+					offset ++;
+
+					}
+
+					// to get face <=> uv index correspondence
+
+					fi = geometry.faces.length;
+
+					if ( hasFaceVertexUv ) {
+
+						for ( i = 0; i < nUvLayers; i ++ ) {
+
+							uvLayer = json.uvs[ i ];
+
+							geometry.faceVertexUvs[ i ][ fi ] = [];
+
+							for ( j = 0; j < 3; j ++ ) {
+
+								uvIndex = faces[ offset ++ ];
+
+								u = uvLayer[ uvIndex * 2 ];
+								v = uvLayer[ uvIndex * 2 + 1 ];
+
+								uv = new THREE.Vector2( u, v );
+
+								geometry.faceVertexUvs[ i ][ fi ].push( uv );
+
+							}
+
+						}
+
+					}
+
+					if ( hasFaceNormal ) {
+
+						normalIndex = faces[ offset ++ ] * 3;
+
+						face.normal.set(
+							normals[ normalIndex ++ ],
+							normals[ normalIndex ++ ],
+							normals[ normalIndex ]
+						);
+
+					}
+
+					if ( hasFaceVertexNormal ) {
+
+						for ( i = 0; i < 3; i ++ ) {
+
+							normalIndex = faces[ offset ++ ] * 3;
+
+							normal = new THREE.Vector3(
+								normals[ normalIndex ++ ],
+								normals[ normalIndex ++ ],
+								normals[ normalIndex ]
+							);
+
+							face.vertexNormals.push( normal );
+
+						}
+
+					}
+
+
+					if ( hasFaceColor ) {
+
+						colorIndex = faces[ offset ++ ];
+						face.color.setHex( colors[ colorIndex ] );
+
+					}
+
+
+					if ( hasFaceVertexColor ) {
+
+						for ( i = 0; i < 3; i ++ ) {
+
+							colorIndex = faces[ offset ++ ];
+							face.vertexColors.push( new THREE.Color( colors[ colorIndex ] ) );
+
+						}
+
+					}
+
+					geometry.faces.push( face );
+
+				}
+
+			}
+
+		};
+
+		function parseSkin() {
+			var influencesPerVertex = ( json.influencesPerVertex !== undefined ) ? json.influencesPerVertex : 2;
+
+			if ( json.skinWeights ) {
+
+				for ( var i = 0, l = json.skinWeights.length; i < l; i += influencesPerVertex ) {
+
+					var x =                               json.skinWeights[ i     ];
+					var y = ( influencesPerVertex > 1 ) ? json.skinWeights[ i + 1 ] : 0;
+					var z = ( influencesPerVertex > 2 ) ? json.skinWeights[ i + 2 ] : 0;
+					var w = ( influencesPerVertex > 3 ) ? json.skinWeights[ i + 3 ] : 0;
+
+					geometry.skinWeights.push( new THREE.Vector4( x, y, z, w ) );
+
+				}
+
+			}
+
+			if ( json.skinIndices ) {
+
+				for ( var i = 0, l = json.skinIndices.length; i < l; i += influencesPerVertex ) {
+
+					var a =                               json.skinIndices[ i     ];
+					var b = ( influencesPerVertex > 1 ) ? json.skinIndices[ i + 1 ] : 0;
+					var c = ( influencesPerVertex > 2 ) ? json.skinIndices[ i + 2 ] : 0;
+					var d = ( influencesPerVertex > 3 ) ? json.skinIndices[ i + 3 ] : 0;
+
+					geometry.skinIndices.push( new THREE.Vector4( a, b, c, d ) );
+
+				}
+
+			}
+
+			geometry.bones = json.bones;
+
+			if ( geometry.bones && geometry.bones.length > 0 && ( geometry.skinWeights.length !== geometry.skinIndices.length || geometry.skinIndices.length !== geometry.vertices.length ) ) {
+
+					console.warn( 'When skinning, number of vertices (' + geometry.vertices.length + '), skinIndices (' +
+						geometry.skinIndices.length + '), and skinWeights (' + geometry.skinWeights.length + ') should match.' );
+
+			}
+
+
+			// could change this to json.animations[0] or remove completely
+
+			geometry.animation = json.animation;
+			geometry.animations = json.animations;
+
+		};
+
+		function parseMorphing( scale ) {
+
+			if ( json.morphTargets !== undefined ) {
+
+				var i, l, v, vl, dstVertices, srcVertices;
+
+				for ( i = 0, l = json.morphTargets.length; i < l; i ++ ) {
+
+					geometry.morphTargets[ i ] = {};
+					geometry.morphTargets[ i ].name = json.morphTargets[ i ].name;
+					geometry.morphTargets[ i ].vertices = [];
+
+					dstVertices = geometry.morphTargets[ i ].vertices;
+					srcVertices = json.morphTargets [ i ].vertices;
+
+					for ( v = 0, vl = srcVertices.length; v < vl; v += 3 ) {
+
+						var vertex = new THREE.Vector3();
+						vertex.x = srcVertices[ v ] * scale;
+						vertex.y = srcVertices[ v + 1 ] * scale;
+						vertex.z = srcVertices[ v + 2 ] * scale;
+
+						dstVertices.push( vertex );
+
+					}
+
+				}
+
+			}
+
+			if ( json.morphColors !== undefined ) {
+
+				var i, l, c, cl, dstColors, srcColors, color;
+
+				for ( i = 0, l = json.morphColors.length; i < l; i ++ ) {
+
+					geometry.morphColors[ i ] = {};
+					geometry.morphColors[ i ].name = json.morphColors[ i ].name;
+					geometry.morphColors[ i ].colors = [];
+
+					dstColors = geometry.morphColors[ i ].colors;
+					srcColors = json.morphColors [ i ].colors;
+
+					for ( c = 0, cl = srcColors.length; c < cl; c += 3 ) {
+
+						color = new THREE.Color( 0xffaa00 );
+						color.setRGB( srcColors[ c ], srcColors[ c + 1 ], srcColors[ c + 2 ] );
+						dstColors.push( color );
+
+					}
+
+				}
+
+			}
+
+		};
+
+		if ( json.materials === undefined || json.materials.length === 0 ) {
+
+			return { geometry: geometry };
+
+		} else {
+
+			var materials = THREE.Loader.prototype.initMaterials( json.materials, texturePath, this.crossOrigin );
+
+			if ( THREE.Loader.prototype.needsTangents( materials ) ) {
+
+				geometry.computeTangents();
+
+			}
+
+			return { geometry: geometry, materials: materials };
+
+		}
+
+	}
+
+};