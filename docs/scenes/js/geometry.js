/**
 * @author TatumCreative (Greg Tatum) / http://gregtatum.com/
 */

var twoPi = Math.PI * 2;

var constants = {

	combine: {

		"THREE.MultiplyOperation" : THREE.MultiplyOperation,
		"THREE.MixOperation" : THREE.MixOperation,
		"THREE.AddOperation" : THREE.AddOperation

	},

	side : {

		"THREE.FrontSide" : THREE.FrontSide,
		"THREE.BackSide" : THREE.BackSide,
		"THREE.DoubleSide" : THREE.DoubleSide

	},

	shading : {

		"THREE.FlatShading" : THREE.FlatShading,
		"THREE.SmoothShading" : THREE.SmoothShading

	},

	colors : {

		"THREE.NoColors" : THREE.NoColors,
		"THREE.FaceColors" : THREE.FaceColors,
		"THREE.VertexColors" : THREE.VertexColors

	},

	blendingMode : {

		"THREE.NoBlending" : THREE.NoBlending,
		"THREE.NormalBlending" : THREE.NormalBlending,
		"THREE.AdditiveBlending" : THREE.AdditiveBlending,
		"THREE.SubtractiveBlending" : THREE.SubtractiveBlending,
		"THREE.MultiplyBlending" : THREE.MultiplyBlending,
		"THREE.CustomBlending" : THREE.CustomBlending

	},

	equations : {

		"THREE.AddEquation" : THREE.AddEquation,
		"THREE.SubtractEquation" : THREE.SubtractEquation,
		"THREE.ReverseSubtractEquation" : THREE.ReverseSubtractEquation

	},

	destinationFactors : {

		"THREE.ZeroFactor" : THREE.ZeroFactor,
		"THREE.OneFactor" : THREE.OneFactor,
		"THREE.SrcColorFactor" : THREE.SrcColorFactor,
		"THREE.OneMinusSrcColorFactor" : THREE.OneMinusSrcColorFactor,
		"THREE.SrcAlphaFactor" : THREE.SrcAlphaFactor,
		"THREE.OneMinusSrcAlphaFactor" : THREE.OneMinusSrcAlphaFactor,
		"THREE.DstAlphaFactor" : THREE.DstAlphaFactor,
		"THREE.OneMinusDstAlphaFactor" : THREE.OneMinusDstAlphaFactor

	},

	sourceFactors : {

		"THREE.DstColorFactor" : THREE.DstColorFactor,
		"THREE.OneMinusDstColorFactor" : THREE.OneMinusDstColorFactor,
		"THREE.SrcAlphaSaturateFactor" : THREE.SrcAlphaSaturateFactor

	}

};

function updateGroupGeometry( mesh, geometry ) {

	mesh.children[ 0 ].geometry.dispose();
	mesh.children[ 1 ].geometry.dispose();

	mesh.children[ 0 ].geometry = new THREE.WireframeGeometry( geometry );
	mesh.children[ 1 ].geometry = geometry;

	// these do not update nicely together if shared

}

function CustomSinCurve( scale ){

	this.scale = ( scale === undefined ) ? 1 : scale;

}

CustomSinCurve.prototype = Object.create( THREE.Curve.prototype );
CustomSinCurve.prototype.constructor = CustomSinCurve;

CustomSinCurve.prototype.getPoint = function ( t ) {

	var tx = t * 3 - 1.5;
	var ty = Math.sin( 2 * Math.PI * t );
	var tz = 0;

	return new THREE.Vector3( tx, ty, tz ).multiplyScalar( this.scale );

};

// heart shape

var x = 0, y = 0;

var heartShape = new THREE.Shape();

heartShape.moveTo( x + 5, y + 5 );
heartShape.bezierCurveTo( x + 5, y + 5, x + 4, y, x, y );
heartShape.bezierCurveTo( x - 6, y, x - 6, y + 7,x - 6, y + 7 );
heartShape.bezierCurveTo( x - 6, y + 11, x - 3, y + 15.4, x + 5, y + 19 );
heartShape.bezierCurveTo( x + 12, y + 15.4, x + 16, y + 11, x + 16, y + 7 );
heartShape.bezierCurveTo( x + 16, y + 7, x + 16, y, x + 10, y );
heartShape.bezierCurveTo( x + 7, y, x + 5, y + 5, x + 5, y + 5 );

var guis = {

	BoxBufferGeometry : function( mesh ) {

		var data = {
			width : 15,
			height : 15,
			depth : 15,
			widthSegments : 1,
			heightSegments : 1,
			depthSegments : 1
		};

		function generateGeometry() {

			updateGroupGeometry( mesh,
				new THREE.BoxBufferGeometry(
					data.width, data.height, data.depth, data.widthSegments, data.heightSegments, data.depthSegments
				)
			);

		}

		var folder = gui.addFolder( 'THREE.BoxBufferGeometry' );

		folder.add( data, 'width', 1, 30 ).onChange( generateGeometry );
		folder.add( data, 'height', 1, 30 ).onChange( generateGeometry );
		folder.add( data, 'depth', 1, 30 ).onChange( generateGeometry );
		folder.add( data, 'widthSegments', 1, 10 ).step( 1 ).onChange( generateGeometry );
		folder.add( data, 'heightSegments', 1, 10 ).step( 1 ).onChange( generateGeometry );
		folder.add( data, 'depthSegments', 1, 10 ).step( 1 ).onChange( generateGeometry );

		generateGeometry();

	},

	BoxGeometry : function( mesh ) {

		var data = {
			width : 15,
			height : 15,
			depth : 15,
			widthSegments : 1,
			heightSegments : 1,
			depthSegments : 1
		};

		function generateGeometry() {

			updateGroupGeometry( mesh,
				new THREE.BoxGeometry(
					data.width, data.height, data.depth, data.widthSegments, data.heightSegments, data.depthSegments
				)
			);

		}

		var folder = gui.addFolder( 'THREE.BoxGeometry' );

		folder.add( data, 'width', 1, 30 ).onChange( generateGeometry );
		folder.add( data, 'height', 1, 30 ).onChange( generateGeometry );
		folder.add( data, 'depth', 1, 30 ).onChange( generateGeometry );
		folder.add( data, 'widthSegments', 1, 10 ).step( 1 ).onChange( generateGeometry );
		folder.add( data, 'heightSegments', 1, 10 ).step( 1 ).onChange( generateGeometry );
		folder.add( data, 'depthSegments', 1, 10 ).step( 1 ).onChange( generateGeometry );

		generateGeometry();

	},

	CylinderBufferGeometry : function( mesh ) {

		var data = {
			radiusTop : 5,
			radiusBottom : 5,
			height : 10,
			radiusSegments : 8,
			heightSegments : 1,
			openEnded : false,
			thetaStart : 0,
			thetaLength : twoPi
		};

		function generateGeometry() {

			updateGroupGeometry( mesh,
				new THREE.CylinderBufferGeometry(
					data.radiusTop,
					data.radiusBottom,
					data.height,
					data.radiusSegments,
					data.heightSegments,
					data.openEnded,
					data.thetaStart,
					data.thetaLength
				)
			);

		}

		var folder = gui.addFolder( 'THREE.CylinderBufferGeometry' );

		folder.add( data, 'radiusTop', 0, 30 ).onChange( generateGeometry );
		folder.add( data, 'radiusBottom', 0, 30 ).onChange( generateGeometry );
		folder.add( data, 'height', 1, 50 ).onChange( generateGeometry );
		folder.add( data, 'radiusSegments', 3, 64 ).step( 1 ).onChange( generateGeometry );
		folder.add( data, 'heightSegments', 1, 64 ).step( 1 ).onChange( generateGeometry );
		folder.add( data, 'openEnded' ).onChange( generateGeometry );
		folder.add( data, 'thetaStart', 0, twoPi ).onChange( generateGeometry );
		folder.add( data, 'thetaLength', 0, twoPi ).onChange( generateGeometry );


		generateGeometry();

	},

	CylinderGeometry : function( mesh ) {

		var data = {
			radiusTop : 5,
			radiusBottom : 5,
			height : 10,
			radiusSegments : 8,
			heightSegments : 1,
			openEnded : false,
			thetaStart : 0,
			thetaLength : twoPi
		};

		function generateGeometry() {

			updateGroupGeometry( mesh,
				new THREE.CylinderGeometry(
					data.radiusTop,
					data.radiusBottom,
					data.height,
					data.radiusSegments,
					data.heightSegments,
					data.openEnded,
					data.thetaStart,
					data.thetaLength
				)
			);

		}

		var folder = gui.addFolder( 'THREE.CylinderGeometry' );

		folder.add( data, 'radiusTop', 1, 30 ).onChange( generateGeometry );
		folder.add( data, 'radiusBottom', 1, 30 ).onChange( generateGeometry );
		folder.add( data, 'height', 1, 50 ).onChange( generateGeometry );
		folder.add( data, 'radiusSegments', 3, 64 ).step( 1 ).onChange( generateGeometry );
		folder.add( data, 'heightSegments', 1, 64 ).step( 1 ).onChange( generateGeometry );
		folder.add( data, 'openEnded' ).onChange( generateGeometry );
		folder.add( data, 'thetaStart', 0, twoPi ).onChange( generateGeometry );
		folder.add( data, 'thetaLength', 0, twoPi ).onChange( generateGeometry );


		generateGeometry();

	},

	ConeBufferGeometry : function( mesh ) {

		var data = {
			radius : 5,
			height : 10,
			radiusSegments : 8,
			heightSegments : 1,
			openEnded : false,
			thetaStart : 0,
			thetaLength : twoPi
		};

		function generateGeometry() {

			updateGroupGeometry( mesh,
				new THREE.ConeBufferGeometry(
					data.radius,
					data.height,
					data.radiusSegments,
					data.heightSegments,
					data.openEnded,
					data.thetaStart,
					data.thetaLength
				)
			);

		}

		var folder = gui.addFolder( 'THREE.ConeBufferGeometry' );

		folder.add( data, 'radius', 0, 30 ).onChange( generateGeometry );
		folder.add( data, 'height', 1, 50 ).onChange( generateGeometry );
		folder.add( data, 'radiusSegments', 3, 64 ).step( 1 ).onChange( generateGeometry );
		folder.add( data, 'heightSegments', 1, 64 ).step( 1 ).onChange( generateGeometry );
		folder.add( data, 'openEnded' ).onChange( generateGeometry );
		folder.add( data, 'thetaStart', 0, twoPi ).onChange( generateGeometry );
		folder.add( data, 'thetaLength', 0, twoPi ).onChange( generateGeometry );


		generateGeometry();

	},

	ConeGeometry : function( mesh ) {

		var data = {
			radius : 5,
			height : 10,
			radiusSegments : 8,
			heightSegments : 1,
			openEnded : false,
			thetaStart : 0,
			thetaLength : twoPi
		};

		function generateGeometry() {

			updateGroupGeometry( mesh,
				new THREE.ConeGeometry(
					data.radius,
					data.height,
					data.radiusSegments,
					data.heightSegments,
					data.openEnded,
					data.thetaStart,
					data.thetaLength
				)
			);

		}

		var folder = gui.addFolder( 'THREE.ConeGeometry' );

		folder.add( data, 'radius', 0, 30 ).onChange( generateGeometry );
		folder.add( data, 'height', 1, 50 ).onChange( generateGeometry );
		folder.add( data, 'radiusSegments', 3, 64 ).step( 1 ).onChange( generateGeometry );
		folder.add( data, 'heightSegments', 1, 64 ).step( 1 ).onChange( generateGeometry );
		folder.add( data, 'openEnded' ).onChange( generateGeometry );
		folder.add( data, 'thetaStart', 0, twoPi ).onChange( generateGeometry );
		folder.add( data, 'thetaLength', 0, twoPi ).onChange( generateGeometry );


		generateGeometry();

	},


	CircleBufferGeometry : function( mesh ) {

		var data = {
			radius : 10,
			segments : 32,
			thetaStart : 0,
			thetaLength : twoPi
		};

		function generateGeometry() {

			updateGroupGeometry( mesh,
				new THREE.CircleBufferGeometry(
					data.radius, data.segments, data.thetaStart, data.thetaLength
				)
			);

		}

		var folder = gui.addFolder( 'THREE.CircleBufferGeometry' );

		folder.add( data, 'radius', 1, 20 ).onChange( generateGeometry );
		folder.add( data, 'segments', 0, 128 ).step( 1 ).onChange( generateGeometry );
		folder.add( data, 'thetaStart', 0, twoPi ).onChange( generateGeometry );
		folder.add( data, 'thetaLength', 0, twoPi ).onChange( generateGeometry );

		generateGeometry();

	},

	CircleGeometry : function( mesh ) {

		var data = {
			radius : 10,
			segments : 32,
			thetaStart : 0,
			thetaLength : twoPi
		};

		function generateGeometry() {

			updateGroupGeometry( mesh,
				new THREE.CircleGeometry(
					data.radius, data.segments, data.thetaStart, data.thetaLength
				)
			);

		}

		var folder = gui.addFolder( 'THREE.CircleGeometry' );

		folder.add( data, 'radius', 1, 20 ).onChange( generateGeometry );
		folder.add( data, 'segments', 0, 128 ).step( 1 ).onChange( generateGeometry );
		folder.add( data, 'thetaStart', 0, twoPi ).onChange( generateGeometry );
		folder.add( data, 'thetaLength', 0, twoPi ).onChange( generateGeometry );

		generateGeometry();

	},

	DodecahedronGeometry : function() {

		var data = {
			radius : 10,
			detail : 0
		};

		function generateGeometry() {

			updateGroupGeometry( mesh,
				new THREE.DodecahedronGeometry(
					data.radius, data.detail
				)
			);

		}

		var folder = gui.addFolder( 'THREE.DodecahedronGeometry' );

		folder.add( data, 'radius', 1, 20 ).onChange( generateGeometry );
		folder.add( data, 'detail', 0, 5 ).step( 1 ).onChange( generateGeometry );

		generateGeometry();

	},

	DodecahedronBufferGeometry : function() {

		var data = {
			radius : 10,
			detail : 0
		};

		function generateGeometry() {

			updateGroupGeometry( mesh,
				new THREE.DodecahedronBufferGeometry(
					data.radius, data.detail
				)
			);

		}

		var folder = gui.addFolder( 'THREE.DodecahedronBufferGeometry' );

		folder.add( data, 'radius', 1, 20 ).onChange( generateGeometry );
		folder.add( data, 'detail', 0, 5 ).step( 1 ).onChange( generateGeometry );

		generateGeometry();

	},

	IcosahedronGeometry : function() {

		var data = {
			radius : 10,
			detail : 0
		};

		function generateGeometry() {

			updateGroupGeometry( mesh,
				new THREE.IcosahedronGeometry(
					data.radius, data.detail
				)
			);

		}

		var folder = gui.addFolder( 'THREE.IcosahedronGeometry' );

		folder.add( data, 'radius', 1, 20 ).onChange( generateGeometry );
		folder.add( data, 'detail', 0, 5 ).step( 1 ).onChange( generateGeometry );

		generateGeometry();

	},

	IcosahedronBufferGeometry : function() {

		var data = {
			radius : 10,
			detail : 0
		};

		function generateGeometry() {

			updateGroupGeometry( mesh,
				new THREE.IcosahedronBufferGeometry(
					data.radius, data.detail
				)
			);

		}

		var folder = gui.addFolder( 'THREE.IcosahedronBufferGeometry' );

		folder.add( data, 'radius', 1, 20 ).onChange( generateGeometry );
		folder.add( data, 'detail', 0, 5 ).step( 1 ).onChange( generateGeometry );

		generateGeometry();

	},

	LatheBufferGeometry : function() {

		var points = [];

		for ( var i = 0; i < 10; i ++ ) {

			points.push( new THREE.Vector2( Math.sin( i * 0.2 ) * 10 + 5, ( i - 5 ) * 2 ) );

		}

		var data = {
			segments : 12,
			phiStart : 0,
			phiLength : twoPi
		};

		function generateGeometry() {

			var geometry = new THREE.LatheBufferGeometry(
				points, data.segments, data.phiStart, data.phiLength
			);

			updateGroupGeometry( mesh, geometry );

		}

		var folder = gui.addFolder( 'THREE.LatheBufferGeometry' );

		folder.add( data, 'segments', 1, 30 ).step( 1 ).onChange( generateGeometry );
		folder.add( data, 'phiStart', 0, twoPi ).onChange( generateGeometry );
		folder.add( data, 'phiLength', 0, twoPi ).onChange( generateGeometry );

		generateGeometry();

	},

	LatheGeometry : function() {

		var points = [];

		for ( var i = 0; i < 10; i ++ ) {

			points.push( new THREE.Vector2( Math.sin( i * 0.2 ) * 10 + 5, ( i - 5 ) * 2 ) );

		}

		var data = {
			segments : 12,
			phiStart : 0,
			phiLength : twoPi
		};

		function generateGeometry() {

			var geometry = new THREE.LatheGeometry(
				points, data.segments, data.phiStart, data.phiLength
			);

			updateGroupGeometry( mesh, geometry );

		}

		var folder = gui.addFolder( 'THREE.LatheGeometry' );

		folder.add( data, 'segments', 1, 30 ).step( 1 ).onChange( generateGeometry );
		folder.add( data, 'phiStart', 0, twoPi ).onChange( generateGeometry );
		folder.add( data, 'phiLength', 0, twoPi ).onChange( generateGeometry );

		generateGeometry();

	},

	OctahedronGeometry : function() {

		var data = {
			radius : 10,
			detail : 0
		};

		function generateGeometry() {

			updateGroupGeometry( mesh,
				new THREE.OctahedronGeometry(
					data.radius, data.detail
				)
			);

		}

		var folder = gui.addFolder( 'THREE.OctahedronGeometry' );

		folder.add( data, 'radius', 1, 20 ).onChange( generateGeometry );
		folder.add( data, 'detail', 0, 5 ).step( 1 ).onChange( generateGeometry );

		generateGeometry();

	},

	OctahedronBufferGeometry : function() {

		var data = {
			radius : 10,
			detail : 0
		};

		function generateGeometry() {

			updateGroupGeometry( mesh,
				new THREE.OctahedronBufferGeometry(
					data.radius, data.detail
				)
			);

		}

		var folder = gui.addFolder( 'THREE.OctahedronBufferGeometry' );

		folder.add( data, 'radius', 1, 20 ).onChange( generateGeometry );
		folder.add( data, 'detail', 0, 5 ).step( 1 ).onChange( generateGeometry );

		generateGeometry();

	},

	PlaneBufferGeometry : function( mesh ) {

		var data = {
			width : 10,
			height : 10,
			widthSegments : 1,
			heightSegments : 1
		};

		function generateGeometry() {

			updateGroupGeometry( mesh,
				new THREE.PlaneBufferGeometry(
					data.width, data.height, data.widthSegments, data.heightSegments
				)
			);

		}

		var folder = gui.addFolder( 'THREE.PlaneBufferGeometry' );

		folder.add( data, 'width', 1, 30 ).onChange( generateGeometry );
		folder.add( data, 'height', 1, 30 ).onChange( generateGeometry );
		folder.add( data, 'widthSegments', 1, 30 ).step( 1 ).onChange( generateGeometry );
		folder.add( data, 'heightSegments', 1, 30 ).step( 1 ).onChange( generateGeometry );

		generateGeometry();

	},

	PlaneGeometry : function( mesh ) {

		var data = {
			width : 10,
			height : 10,
			widthSegments : 1,
			heightSegments : 1
		};

		function generateGeometry() {

			updateGroupGeometry( mesh,
				new THREE.PlaneGeometry(
					data.width, data.height, data.widthSegments, data.heightSegments
				)
			);

		}

		var folder = gui.addFolder( 'THREE.PlaneGeometry' );

		folder.add( data, 'width', 1, 30 ).onChange( generateGeometry );
		folder.add( data, 'height', 1, 30 ).onChange( generateGeometry );
		folder.add( data, 'widthSegments', 1, 30 ).step( 1 ).onChange( generateGeometry );
		folder.add( data, 'heightSegments', 1, 30 ).step( 1 ).onChange( generateGeometry );

		generateGeometry();

	},

	RingBufferGeometry : function( mesh ) {

		var data = {
			innerRadius : 5,
			outerRadius : 10,
			thetaSegments : 8,
			phiSegments : 8,
			thetaStart : 0,
			thetaLength : twoPi
		};

		function generateGeometry() {

			updateGroupGeometry( mesh,
				new THREE.RingBufferGeometry(
					data.innerRadius, data.outerRadius, data.thetaSegments, data.phiSegments, data.thetaStart, data.thetaLength
				)
			);

		}

		var folder = gui.addFolder( 'THREE.RingBufferGeometry' );

		folder.add( data, 'innerRadius', 1, 30 ).onChange( generateGeometry );
		folder.add( data, 'outerRadius', 1, 30 ).onChange( generateGeometry );
		folder.add( data, 'thetaSegments', 1, 30 ).step( 1 ).onChange( generateGeometry );
		folder.add( data, 'phiSegments', 1, 30 ).step( 1 ).onChange( generateGeometry );
		folder.add( data, 'thetaStart', 0, twoPi ).onChange( generateGeometry );
		folder.add( data, 'thetaLength', 0, twoPi ).onChange( generateGeometry );

		generateGeometry();

	},

	RingGeometry : function( mesh ) {

		var data = {
			innerRadius : 5,
			outerRadius : 10,
			thetaSegments : 8,
			phiSegments : 8,
			thetaStart : 0,
			thetaLength : twoPi
		};

		function generateGeometry() {

			updateGroupGeometry( mesh,
				new THREE.RingGeometry(
					data.innerRadius, data.outerRadius, data.thetaSegments, data.phiSegments, data.thetaStart, data.thetaLength
				)
			);

		}

		var folder = gui.addFolder( 'THREE.RingGeometry' );

		folder.add( data, 'innerRadius', 1, 30 ).onChange( generateGeometry );
		folder.add( data, 'outerRadius', 1, 30 ).onChange( generateGeometry );
		folder.add( data, 'thetaSegments', 1, 30 ).step( 1 ).onChange( generateGeometry );
		folder.add( data, 'phiSegments', 1, 30 ).step( 1 ).onChange( generateGeometry );
		folder.add( data, 'thetaStart', 0, twoPi ).onChange( generateGeometry );
		folder.add( data, 'thetaLength', 0, twoPi ).onChange( generateGeometry );

		generateGeometry();

	},

	SphereBufferGeometry : function( mesh ) {

		var data = {
			radius : 15,
			widthSegments : 8,
			heightSegments : 6,
			phiStart : 0,
			phiLength : twoPi,
			thetaStart : 0,
			thetaLength : Math.PI
		};

		function generateGeometry() {

			updateGroupGeometry( mesh,
				new THREE.SphereBufferGeometry(
					data.radius, data.widthSegments, data.heightSegments, data.phiStart, data.phiLength, data.thetaStart, data.thetaLength
				)
			);

		}

		var folder = gui.addFolder( 'THREE.SphereBufferGeometry' );

		folder.add( data, 'radius', 1, 30 ).onChange( generateGeometry );
		folder.add( data, 'widthSegments', 3, 32 ).step( 1 ).onChange( generateGeometry );
		folder.add( data, 'heightSegments', 2, 32 ).step( 1 ).onChange( generateGeometry );
		folder.add( data, 'phiStart', 0, twoPi ).onChange( generateGeometry );
		folder.add( data, 'phiLength', 0, twoPi ).onChange( generateGeometry );
		folder.add( data, 'thetaStart', 0, twoPi ).onChange( generateGeometry );
		folder.add( data, 'thetaLength', 0, twoPi ).onChange( generateGeometry );

		generateGeometry();

	},

	SphereGeometry : function( mesh ) {

		var data = {
			radius : 15,
			widthSegments : 8,
			heightSegments : 6,
			phiStart : 0,
			phiLength : twoPi,
			thetaStart : 0,
			thetaLength : Math.PI
		};

		function generateGeometry() {

			updateGroupGeometry( mesh,
				new THREE.SphereGeometry(
					data.radius, data.widthSegments, data.heightSegments, data.phiStart, data.phiLength, data.thetaStart, data.thetaLength
				)
			);

		}

		var folder = gui.addFolder( 'THREE.SphereGeometry' );

		folder.add( data, 'radius', 1, 30 ).onChange( generateGeometry );
		folder.add( data, 'widthSegments', 3, 32 ).step( 1 ).onChange( generateGeometry );
		folder.add( data, 'heightSegments', 2, 32 ).step( 1 ).onChange( generateGeometry );
		folder.add( data, 'phiStart', 0, twoPi ).onChange( generateGeometry );
		folder.add( data, 'phiLength', 0, twoPi ).onChange( generateGeometry );
		folder.add( data, 'thetaStart', 0, twoPi ).onChange( generateGeometry );
		folder.add( data, 'thetaLength', 0, twoPi ).onChange( generateGeometry );

		generateGeometry();

	},

	TetrahedronGeometry : function() {

		var data = {
			radius : 10,
			detail : 0
		};

		function generateGeometry() {

			updateGroupGeometry( mesh,
				new THREE.TetrahedronGeometry(
					data.radius, data.detail
				)
			);

		}

		var folder = gui.addFolder( 'THREE.TetrahedronGeometry' );

		folder.add( data, 'radius', 1, 20 ).onChange( generateGeometry );
		folder.add( data, 'detail', 0, 5 ).step( 1 ).onChange( generateGeometry );

		generateGeometry();

	},

	TetrahedronBufferGeometry : function() {

		var data = {
			radius : 10,
			detail : 0
		};

		function generateGeometry() {

			updateGroupGeometry( mesh,
				new THREE.TetrahedronBufferGeometry(
					data.radius, data.detail
				)
			);

		}

		var folder = gui.addFolder( 'THREE.TetrahedronBufferGeometry' );

		folder.add( data, 'radius', 1, 20 ).onChange( generateGeometry );
		folder.add( data, 'detail', 0, 5 ).step( 1 ).onChange( generateGeometry );

		generateGeometry();

	},

	TextGeometry : function( mesh ) {

		var data = {
			text : "TextGeometry",
			size : 5,
			height : 2,
			curveSegments : 12,
			font : "helvetiker",
			weight : "regular",
			bevelEnabled : false,
			bevelThickness : 1,
			bevelSize : 0.5,
			bevelSegments : 3
		};

		var fonts = [
			"helvetiker",
			"optimer",
			"gentilis",
			"droid/droid_serif"
		];

		var weights = [
			"regular", "bold"
		];

		function generateGeometry() {

			var loader = new THREE.FontLoader();
			loader.load( '../../examples/fonts/' + data.font + '_' + data.weight + '.typeface.json', function ( font ) {

				var geometry = new THREE.TextGeometry( data.text, {
					font: font,
					size: data.size,
					height: data.height,
					curveSegments: data.curveSegments,
					bevelEnabled: data.bevelEnabled,
					bevelThickness: data.bevelThickness,
					bevelSize: data.bevelSize,
					bevelSegments: data.bevelSegments
				} );
				geometry.center();

				updateGroupGeometry( mesh, geometry );

			} );

		}

		//Hide the wireframe
		mesh.children[ 0 ].visible = false;

		var folder = gui.addFolder( 'THREE.TextGeometry' );

		folder.add( data, 'text' ).onChange( generateGeometry );
		folder.add( data, 'size', 1, 30 ).onChange( generateGeometry );
		folder.add( data, 'height', 1, 20 ).onChange( generateGeometry );
		folder.add( data, 'curveSegments', 1, 20 ).step( 1 ).onChange( generateGeometry );
		folder.add( data, 'font', fonts ).onChange( generateGeometry );
		folder.add( data, 'weight', weights ).onChange( generateGeometry );
		folder.add( data, 'bevelEnabled' ).onChange( generateGeometry );
		folder.add( data, 'bevelThickness', 0.1, 3 ).onChange( generateGeometry );
		folder.add( data, 'bevelSize', 0.1, 3 ).onChange( generateGeometry );
		folder.add( data, 'bevelSegments', 0, 8 ).step( 1 ).onChange( generateGeometry );

		generateGeometry();

	},

	TorusBufferGeometry : function( mesh ) {

		var data = {
			radius : 10,
			tube : 3,
			radialSegments : 16,
			tubularSegments : 100,
			arc : twoPi
		};

		function generateGeometry() {

			updateGroupGeometry( mesh,
				new THREE.TorusBufferGeometry(
					data.radius, data.tube, data.radialSegments, data.tubularSegments, data.arc
				)
			);

		}

		var folder = gui.addFolder( 'THREE.TorusBufferGeometry' );

		folder.add( data, 'radius', 1, 20 ).onChange( generateGeometry );
		folder.add( data, 'tube', 0.1, 10 ).onChange( generateGeometry );
		folder.add( data, 'radialSegments', 2, 30 ).step( 1 ).onChange( generateGeometry );
		folder.add( data, 'tubularSegments', 3, 200 ).step( 1 ).onChange( generateGeometry );
		folder.add( data, 'arc', 0.1, twoPi ).onChange( generateGeometry );

		generateGeometry();

	},

	TorusGeometry : function( mesh ) {

		var data = {
			radius : 10,
			tube : 3,
			radialSegments : 16,
			tubularSegments : 100,
			arc : twoPi
		};

		function generateGeometry() {

			updateGroupGeometry( mesh,
				new THREE.TorusGeometry(
					data.radius, data.tube, data.radialSegments, data.tubularSegments, data.arc
				)
			);

		}

		var folder = gui.addFolder( 'THREE.TorusGeometry' );

		folder.add( data, 'radius', 1, 20 ).onChange( generateGeometry );
		folder.add( data, 'tube', 0.1, 10 ).onChange( generateGeometry );
		folder.add( data, 'radialSegments', 2, 30 ).step( 1 ).onChange( generateGeometry );
		folder.add( data, 'tubularSegments', 3, 200 ).step( 1 ).onChange( generateGeometry );
		folder.add( data, 'arc', 0.1, twoPi ).onChange( generateGeometry );

		generateGeometry();

	},

	TorusKnotBufferGeometry : function( mesh ) {

		var data = {
			radius : 10,
			tube : 3,
			tubularSegments : 64,
			radialSegments : 8,
			p : 2,
			q : 3
		};

		function generateGeometry() {

			updateGroupGeometry( mesh,
				new THREE.TorusKnotBufferGeometry(
					data.radius, data.tube, data.tubularSegments, data.radialSegments,
					data.p, data.q
				)
			);

		}

		var folder = gui.addFolder( 'THREE.TorusKnotBufferGeometry' );

		folder.add( data, 'radius', 1, 20 ).onChange( generateGeometry );
		folder.add( data, 'tube', 0.1, 10 ).onChange( generateGeometry );
		folder.add( data, 'tubularSegments', 3, 300 ).step( 1 ).onChange( generateGeometry );
		folder.add( data, 'radialSegments', 3, 20 ).step( 1 ).onChange( generateGeometry );
		folder.add( data, 'p', 1, 20 ).step( 1 ).onChange( generateGeometry );
		folder.add( data, 'q', 1, 20 ).step( 1 ).onChange( generateGeometry );

		generateGeometry();

	},

	TorusKnotGeometry : function( mesh ) {

		var data = {
			radius : 10,
			tube : 3,
			tubularSegments : 64,
			radialSegments : 8,
			p : 2,
			q : 3
		};

		function generateGeometry() {

			updateGroupGeometry( mesh,
				new THREE.TorusKnotGeometry(
					data.radius, data.tube, data.tubularSegments, data.radialSegments,
					data.p, data.q
				)
			);

		}

		var folder = gui.addFolder( 'THREE.TorusKnotGeometry' );

		folder.add( data, 'radius', 1, 20 ).onChange( generateGeometry );
		folder.add( data, 'tube', 0.1, 10 ).onChange( generateGeometry );
		folder.add( data, 'tubularSegments', 3, 300 ).step( 1 ).onChange( generateGeometry );
		folder.add( data, 'radialSegments', 3, 20 ).step( 1 ).onChange( generateGeometry );
		folder.add( data, 'p', 1, 20 ).step( 1 ).onChange( generateGeometry );
		folder.add( data, 'q', 1, 20 ).step( 1 ).onChange( generateGeometry );

		generateGeometry();

	},

	ParametricBufferGeometry : function( mesh ) {

		var data = {
			slices : 25,
			stacks : 25
		};

		function generateGeometry() {

			updateGroupGeometry( mesh,
				new THREE.ParametricBufferGeometry( THREE.ParametricGeometries.klein, data.slices, data.stacks )
			);

		}

		var folder = gui.addFolder( 'THREE.ParametricBufferGeometry' );

		folder.add( data, 'slices', 1, 100 ).step( 1 ).onChange( generateGeometry );
		folder.add( data, 'stacks', 1, 100 ).step( 1 ).onChange( generateGeometry );

		generateGeometry();

	},

	ParametricGeometry : function( mesh ) {

		var data = {
			slices : 25,
			stacks : 25
		};

		function generateGeometry() {

			updateGroupGeometry( mesh,
				new THREE.ParametricGeometry( THREE.ParametricGeometries.klein, data.slices, data.stacks )
			);

		}

		var folder = gui.addFolder( 'THREE.ParametricGeometry' );

		folder.add( data, 'slices', 1, 100 ).step( 1 ).onChange( generateGeometry );
		folder.add( data, 'stacks', 1, 100 ).step( 1 ).onChange( generateGeometry );

		generateGeometry();

	},

	TubeGeometry : function( mesh ) {

		var data = {
			segments : 20,
			radius : 2,
			radiusSegments: 8
		};

		var path = new CustomSinCurve( 10 );

		function generateGeometry() {

			updateGroupGeometry( mesh,
				new THREE.TubeGeometry( path, data.segments, data.radius, data.radiusSegments, false )
			);

		}

		var folder = gui.addFolder( 'THREE.TubeGeometry' );

		folder.add( data, 'segments', 1, 100 ).step( 1 ).onChange( generateGeometry );
		folder.add( data, 'radius', 1, 10 ).onChange( generateGeometry );
		folder.add( data, 'radiusSegments', 1, 20 ).step( 1 ).onChange( generateGeometry );

		generateGeometry();

	},

	TubeBufferGeometry : function( mesh ) {

		var data = {
			segments : 20,
			radius : 2,
			radiusSegments: 8
		};

		var path = new CustomSinCurve( 10 );

		function generateGeometry() {

			updateGroupGeometry( mesh,
				new THREE.TubeBufferGeometry( path, data.segments, data.radius, data.radiusSegments, false )
			);

		}

		var folder = gui.addFolder( 'THREE.TubeBufferGeometry' );

		folder.add( data, 'segments', 1, 100 ).step( 1 ).onChange( generateGeometry );
		folder.add( data, 'radius', 1, 10 ).onChange( generateGeometry );
		folder.add( data, 'radiusSegments', 1, 20 ).step( 1 ).onChange( generateGeometry );

		generateGeometry();

	},

	ShapeGeometry: function( mesh ) {

		var data = {
			segments : 12
		};

		function generateGeometry() {

			updateGroupGeometry( mesh,
				new THREE.ShapeGeometry( heartShape, data.segments )
			);

		}

		var folder = gui.addFolder( 'THREE.ShapeGeometry' );
		folder.add( data, 'segments', 1, 100 ).step( 1 ).onChange( generateGeometry );

		generateGeometry();

	},

	ShapeBufferGeometry: function( mesh ) {

		var data = {
			segments : 12
		};

		function generateGeometry() {

			updateGroupGeometry( mesh,
				new THREE.ShapeBufferGeometry( heartShape, data.segments )
			);

		}

		var folder = gui.addFolder( 'THREE.ShapeBufferGeometry' );
		folder.add( data, 'segments', 1, 100 ).step( 1 ).onChange( generateGeometry );

		generateGeometry();

	},

	ExtrudeGeometry: function( mesh ) {

		var data = {
			steps: 2,
			amount: 16,
			bevelEnabled: true,
			bevelThickness: 1,
			bevelSize: 1,
			bevelSegments: 1
		};

		var length = 12, width = 8;

		var shape = new THREE.Shape();
		shape.moveTo( 0,0 );
		shape.lineTo( 0, width );
		shape.lineTo( length, width );
		shape.lineTo( length, 0 );
		shape.lineTo( 0, 0 );

		function generateGeometry() {

			updateGroupGeometry( mesh,
				new THREE.ExtrudeGeometry( shape, data )
			);

		}

		var folder = gui.addFolder( 'THREE.ExtrudeGeometry' );

		folder.add( data, 'steps', 1, 10 ).step( 1 ).onChange( generateGeometry );
		folder.add( data, 'amount', 1, 20 ).step( 1 ).onChange( generateGeometry );
		folder.add( data, 'bevelThickness', 1, 5 ).step( 1 ).onChange( generateGeometry );
		folder.add( data, 'bevelSize', 1, 5 ).step( 1 ).onChange( generateGeometry );
		folder.add( data, 'bevelSegments', 1, 5 ).step( 1 ).onChange( generateGeometry );

		generateGeometry();

	},

<<<<<<< HEAD
	ConvexGeometry: function( mesh ) {

		var data = {
			randomPoints: 1000
		 };

		function generateGeometry() {

			var vertices = [];

			for ( var i = 0; i < data.randomPoints; i ++ ) {

				var vertex = new THREE.Vector3();
				vertex.x = THREE.Math.randFloat( -10, 10 );
				vertex.y = THREE.Math.randFloat( -10, 10 );
				vertex.z = THREE.Math.randFloat( -10, 10 );
				vertices.push( vertex );

			}

			updateGroupGeometry( mesh,
				new THREE.ConvexGeometry( vertices )
			);

		}

		var folder = gui.addFolder( 'THREE.ConvexGeometry' );

		folder.add( data, 'randomPoints', 4, 10000 ).step( 100 ).onChange( generateGeometry );

		generateGeometry();

	},

	ConvexBufferGeometry: function( mesh ) {

		var data = {
			randomPoints: 1000
		 };

		function generateGeometry() {

			var vertices = [];

			for ( var i = 0; i < data.randomPoints; i ++ ) {

				var vertex = new THREE.Vector3();
				vertex.x = THREE.Math.randFloat( -10, 10 );
				vertex.y = THREE.Math.randFloat( -10, 10 );
				vertex.z = THREE.Math.randFloat( -10, 10 );
				vertices.push( vertex );

			}

			updateGroupGeometry( mesh,
				new THREE.ConvexBufferGeometry( vertices )
			);

		}

		var folder = gui.addFolder( 'THREE.ConvexBufferGeometry' );

		folder.add( data, 'randomPoints', 4, 10000 ).step( 100 ).onChange( generateGeometry );
=======
	ExtrudeBufferGeometry: function( mesh ) {

		var data = {
			steps: 2,
			amount: 16,
			bevelEnabled: true,
			bevelThickness: 1,
			bevelSize: 1,
			bevelSegments: 1
		};

		var length = 12, width = 8;

		var shape = new THREE.Shape();
		shape.moveTo( 0,0 );
		shape.lineTo( 0, width );
		shape.lineTo( length, width );
		shape.lineTo( length, 0 );
		shape.lineTo( 0, 0 );

		function generateGeometry() {

			updateGroupGeometry( mesh,
				new THREE.ExtrudeBufferGeometry( shape, data )
			);

		}

		var folder = gui.addFolder( 'THREE.ExtrudeGeometry' );

		folder.add( data, 'steps', 1, 10 ).step( 1 ).onChange( generateGeometry );
		folder.add( data, 'amount', 1, 20 ).step( 1 ).onChange( generateGeometry );
		folder.add( data, 'bevelThickness', 1, 5 ).step( 1 ).onChange( generateGeometry );
		folder.add( data, 'bevelSize', 1, 5 ).step( 1 ).onChange( generateGeometry );
		folder.add( data, 'bevelSegments', 1, 5 ).step( 1 ).onChange( generateGeometry );
>>>>>>> 6c7ef7e9

		generateGeometry();

	}

};

function chooseFromHash ( mesh ) {

	var selectedGeometry = window.location.hash.substring( 1 ) || "TorusGeometry";

	if ( guis[ selectedGeometry ] !== undefined ) {

		guis[ selectedGeometry ]( mesh );

	}

	if ( selectedGeometry === 'TextGeometry' ) {

		return { fixed : true };

	}

	//No configuration options
	return {};

}<|MERGE_RESOLUTION|>--- conflicted
+++ resolved
@@ -1302,71 +1302,6 @@
 
 	},
 
-<<<<<<< HEAD
-	ConvexGeometry: function( mesh ) {
-
-		var data = {
-			randomPoints: 1000
-		 };
-
-		function generateGeometry() {
-
-			var vertices = [];
-
-			for ( var i = 0; i < data.randomPoints; i ++ ) {
-
-				var vertex = new THREE.Vector3();
-				vertex.x = THREE.Math.randFloat( -10, 10 );
-				vertex.y = THREE.Math.randFloat( -10, 10 );
-				vertex.z = THREE.Math.randFloat( -10, 10 );
-				vertices.push( vertex );
-
-			}
-
-			updateGroupGeometry( mesh,
-				new THREE.ConvexGeometry( vertices )
-			);
-
-		}
-
-		var folder = gui.addFolder( 'THREE.ConvexGeometry' );
-
-		folder.add( data, 'randomPoints', 4, 10000 ).step( 100 ).onChange( generateGeometry );
-
-		generateGeometry();
-
-	},
-
-	ConvexBufferGeometry: function( mesh ) {
-
-		var data = {
-			randomPoints: 1000
-		 };
-
-		function generateGeometry() {
-
-			var vertices = [];
-
-			for ( var i = 0; i < data.randomPoints; i ++ ) {
-
-				var vertex = new THREE.Vector3();
-				vertex.x = THREE.Math.randFloat( -10, 10 );
-				vertex.y = THREE.Math.randFloat( -10, 10 );
-				vertex.z = THREE.Math.randFloat( -10, 10 );
-				vertices.push( vertex );
-
-			}
-
-			updateGroupGeometry( mesh,
-				new THREE.ConvexBufferGeometry( vertices )
-			);
-
-		}
-
-		var folder = gui.addFolder( 'THREE.ConvexBufferGeometry' );
-
-		folder.add( data, 'randomPoints', 4, 10000 ).step( 100 ).onChange( generateGeometry );
-=======
 	ExtrudeBufferGeometry: function( mesh ) {
 
 		var data = {
@@ -1395,14 +1330,82 @@
 
 		}
 
-		var folder = gui.addFolder( 'THREE.ExtrudeGeometry' );
+		var folder = gui.addFolder( 'THREE.ExtrudeBufferGeometry' );
 
 		folder.add( data, 'steps', 1, 10 ).step( 1 ).onChange( generateGeometry );
 		folder.add( data, 'amount', 1, 20 ).step( 1 ).onChange( generateGeometry );
 		folder.add( data, 'bevelThickness', 1, 5 ).step( 1 ).onChange( generateGeometry );
 		folder.add( data, 'bevelSize', 1, 5 ).step( 1 ).onChange( generateGeometry );
 		folder.add( data, 'bevelSegments', 1, 5 ).step( 1 ).onChange( generateGeometry );
->>>>>>> 6c7ef7e9
+
+		generateGeometry();
+
+	},
+
+	ConvexGeometry: function( mesh ) {
+
+		var data = {
+			randomPoints: 1000
+		 };
+
+		function generateGeometry() {
+
+			var vertices = [];
+
+			for ( var i = 0; i < data.randomPoints; i ++ ) {
+
+				var vertex = new THREE.Vector3();
+				vertex.x = THREE.Math.randFloat( -10, 10 );
+				vertex.y = THREE.Math.randFloat( -10, 10 );
+				vertex.z = THREE.Math.randFloat( -10, 10 );
+				vertices.push( vertex );
+
+			}
+
+			updateGroupGeometry( mesh,
+				new THREE.ConvexGeometry( vertices )
+			);
+
+		}
+
+		var folder = gui.addFolder( 'THREE.ConvexGeometry' );
+
+		folder.add( data, 'randomPoints', 4, 10000 ).step( 100 ).onChange( generateGeometry );
+
+		generateGeometry();
+
+	},
+
+	ConvexBufferGeometry: function( mesh ) {
+
+		var data = {
+			randomPoints: 1000
+		 };
+
+		function generateGeometry() {
+
+			var vertices = [];
+
+			for ( var i = 0; i < data.randomPoints; i ++ ) {
+
+				var vertex = new THREE.Vector3();
+				vertex.x = THREE.Math.randFloat( -10, 10 );
+				vertex.y = THREE.Math.randFloat( -10, 10 );
+				vertex.z = THREE.Math.randFloat( -10, 10 );
+				vertices.push( vertex );
+
+			}
+
+			updateGroupGeometry( mesh,
+				new THREE.ConvexBufferGeometry( vertices )
+
+			);
+
+		}
+
+		var folder = gui.addFolder( 'THREE.ConvexBufferGeometry' );
+
+		folder.add( data, 'randomPoints', 4, 10000 ).step( 100 ).onChange( generateGeometry );
 
 		generateGeometry();
 
