--- conflicted
+++ resolved
@@ -41,32 +41,23 @@
 
 		var scope = this;
 
-		var loader = new THREE.XHRLoader( this.manager );
+		var loader = new THREE.XHRLoader( scope.manager );
 		loader.setCrossOrigin( this.crossOrigin );
-<<<<<<< HEAD
-		loader.setResponseType('arraybuffer');
-		var request = loader.load( url, function ( text ) {
-=======
 		loader.setResponseType( 'arraybuffer' );
 		loader.load( url, function ( text ) {
->>>>>>> fec2de80
 
 			onLoad( scope.parse( text ) );
 
 		}, onProgress, onError );
 
-		return request;
-	},
-
-<<<<<<< HEAD
-=======
+	},
+
 	setCrossOrigin: function ( value ) {
 
 		this.crossOrigin = value;
 
 	},
 
->>>>>>> fec2de80
 	parse: function ( data ) {
 
 		var isBinary = function () {
