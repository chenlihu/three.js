/**
 * @author Rich Tibbett / https://github.com/richtr
 * @author mrdoob / http://mrdoob.com/
 * @author Tony Parisi / http://www.tonyparisi.com/
 * @author Takahiro / https://github.com/takahirox
 * @author Don McCurdy / https://www.donmccurdy.com
 */

THREE.GLTFLoader = ( function () {

	function GLTFLoader( manager ) {

		this.manager = ( manager !== undefined ) ? manager : THREE.DefaultLoadingManager;
		this.dracoLoader = null;

	}

	GLTFLoader.prototype = {

		constructor: GLTFLoader,

		crossOrigin: 'anonymous',

		load: function ( url, onLoad, onProgress, onError ) {

			var scope = this;

			var resourcePath;

			if ( this.resourcePath !== undefined ) {

				resourcePath = this.resourcePath;

			} else if ( this.path !== undefined ) {

				resourcePath = this.path;

			} else {

				resourcePath = THREE.LoaderUtils.extractUrlBase( url );

			}

			// Tells the LoadingManager to track an extra item, which resolves after
			// the model is fully loaded. This means the count of items loaded will
			// be incorrect, but ensures manager.onLoad() does not fire early.
			scope.manager.itemStart( url );

			var _onError = function ( e ) {

				if ( onError ) {

					onError( e );

				} else {

					console.error( e );

				}

				scope.manager.itemEnd( url );
				scope.manager.itemError( url );

			};

			var loader = new THREE.FileLoader( scope.manager );

			loader.setPath( this.path );
			loader.setResponseType( 'arraybuffer' );

			loader.load( url, function ( data ) {

				try {

					scope.parse( data, resourcePath, function ( gltf ) {

						onLoad( gltf );

						scope.manager.itemEnd( url );

					}, _onError );

				} catch ( e ) {

					_onError( e );

				}

			}, onProgress, _onError );

		},

		setCrossOrigin: function ( value ) {

			this.crossOrigin = value;
			return this;

		},

		setPath: function ( value ) {

			this.path = value;
			return this;

		},

		setResourcePath: function ( value ) {

			this.resourcePath = value;
			return this;

		},

		setDRACOLoader: function ( dracoLoader ) {

			this.dracoLoader = dracoLoader;
			return this;

		},

		parse: function ( data, path, onLoad, onError ) {

			var content;
			var extensions = {};

			if ( typeof data === 'string' ) {

				content = data;

			} else {

				var magic = THREE.LoaderUtils.decodeText( new Uint8Array( data, 0, 4 ) );

				if ( magic === BINARY_EXTENSION_HEADER_MAGIC ) {

					try {

						extensions[ EXTENSIONS.KHR_BINARY_GLTF ] = new GLTFBinaryExtension( data );

					} catch ( error ) {

						if ( onError ) onError( error );
						return;

					}

					content = extensions[ EXTENSIONS.KHR_BINARY_GLTF ].content;

				} else {

					content = THREE.LoaderUtils.decodeText( new Uint8Array( data ) );

				}

			}

			var json = JSON.parse( content );

			if ( json.asset === undefined || json.asset.version[ 0 ] < 2 ) {

				if ( onError ) onError( new Error( 'THREE.GLTFLoader: Unsupported asset. glTF versions >=2.0 are supported. Use LegacyGLTFLoader instead.' ) );
				return;

			}

			if ( json.extensionsUsed ) {

				for ( var i = 0; i < json.extensionsUsed.length; ++ i ) {

					var extensionName = json.extensionsUsed[ i ];
					var extensionsRequired = json.extensionsRequired || [];

					switch ( extensionName ) {

						case EXTENSIONS.KHR_LIGHTS_PUNCTUAL:
							extensions[ extensionName ] = new GLTFLightsExtension( json );
							break;

						case EXTENSIONS.KHR_MATERIALS_UNLIT:
							extensions[ extensionName ] = new GLTFMaterialsUnlitExtension( json );
							break;

						case EXTENSIONS.KHR_MATERIALS_PBR_SPECULAR_GLOSSINESS:
							extensions[ extensionName ] = new GLTFMaterialsPbrSpecularGlossinessExtension();
							break;

						case EXTENSIONS.KHR_DRACO_MESH_COMPRESSION:
							extensions[ extensionName ] = new GLTFDracoMeshCompressionExtension( json, this.dracoLoader );
							break;

						case EXTENSIONS.MSFT_TEXTURE_DDS:
							extensions[ EXTENSIONS.MSFT_TEXTURE_DDS ] = new GLTFTextureDDSExtension();
							break;

						default:

							if ( extensionsRequired.indexOf( extensionName ) >= 0 ) {

								console.warn( 'THREE.GLTFLoader: Unknown extension "' + extensionName + '".' );

							}

					}

				}

			}

			var parser = new GLTFParser( json, extensions, {

				path: path || this.resourcePath || '',
				crossOrigin: this.crossOrigin,
				manager: this.manager

			} );

			parser.parse( function ( scene, scenes, cameras, animations, json ) {

				var glTF = {
					scene: scene,
					scenes: scenes,
					cameras: cameras,
					animations: animations,
					asset: json.asset,
					parser: parser,
					userData: {}
				};

				addUnknownExtensionsToUserData( extensions, glTF, json );

				onLoad( glTF );

			}, onError );

		}

	};

	/* GLTFREGISTRY */

	function GLTFRegistry() {

		var objects = {};

		return	{

			get: function ( key ) {

				return objects[ key ];

			},

			add: function ( key, object ) {

				objects[ key ] = object;

			},

			remove: function ( key ) {

				delete objects[ key ];

			},

			removeAll: function () {

				objects = {};

			}

		};

	}

	/*********************************/
	/********** EXTENSIONS ***********/
	/*********************************/

	var EXTENSIONS = {
		KHR_BINARY_GLTF: 'KHR_binary_glTF',
		KHR_DRACO_MESH_COMPRESSION: 'KHR_draco_mesh_compression',
		KHR_LIGHTS_PUNCTUAL: 'KHR_lights_punctual',
		KHR_MATERIALS_PBR_SPECULAR_GLOSSINESS: 'KHR_materials_pbrSpecularGlossiness',
		KHR_MATERIALS_UNLIT: 'KHR_materials_unlit',
		MSFT_TEXTURE_DDS: 'MSFT_texture_dds'
	};

	/**
	 * DDS Texture Extension
	 *
	 * Specification:
	 * https://github.com/KhronosGroup/glTF/tree/master/extensions/2.0/Vendor/MSFT_texture_dds
	 *
	 */
	function GLTFTextureDDSExtension() {

		if ( ! THREE.DDSLoader ) {

			throw new Error( 'THREE.GLTFLoader: Attempting to load .dds texture without importing THREE.DDSLoader' );

		}

		this.name = EXTENSIONS.MSFT_TEXTURE_DDS;
		this.ddsLoader = new THREE.DDSLoader();

	}

	/**
	 * Lights Extension
	 *
	 * Specification: PENDING
	 */
	function GLTFLightsExtension( json ) {

		this.name = EXTENSIONS.KHR_LIGHTS_PUNCTUAL;

		var extension = ( json.extensions && json.extensions[ EXTENSIONS.KHR_LIGHTS_PUNCTUAL ] ) || {};
		this.lightDefs = extension.lights || [];

	}

	GLTFLightsExtension.prototype.loadLight = function ( lightIndex ) {

		var lightDef = this.lightDefs[ lightIndex ];
		var lightNode;

		var color = new THREE.Color( 0xffffff );
		if ( lightDef.color !== undefined ) color.fromArray( lightDef.color );

		var range = lightDef.range !== undefined ? lightDef.range : 0;

<<<<<<< HEAD
		switch ( lightDef.type ) {
=======
				case 'directional':
					lightNode = new THREE.DirectionalLight( color );
					lightNode.target.position.set( 0, 0, -1 );
					lightNode.add( lightNode.target );
					break;
>>>>>>> 7d2a3630

			case 'directional':
				lightNode = new THREE.DirectionalLight( color );
				lightNode.target.position.set( 0, 0, 1 );
				lightNode.add( lightNode.target );
				break;

<<<<<<< HEAD
			case 'point':
				lightNode = new THREE.PointLight( color );
				lightNode.distance = range;
				break;
=======
				case 'spot':
					lightNode = new THREE.SpotLight( color );
					lightNode.distance = range;
					// Handle spotlight properties.
					lightDef.spot = lightDef.spot || {};
					lightDef.spot.innerConeAngle = lightDef.spot.innerConeAngle !== undefined ? lightDef.spot.innerConeAngle : 0;
					lightDef.spot.outerConeAngle = lightDef.spot.outerConeAngle !== undefined ? lightDef.spot.outerConeAngle : Math.PI / 4.0;
					lightNode.angle = lightDef.spot.outerConeAngle;
					lightNode.penumbra = 1.0 - lightDef.spot.innerConeAngle / lightDef.spot.outerConeAngle;
					lightNode.target.position.set( 0, 0, -1 );
					lightNode.add( lightNode.target );
					break;
>>>>>>> 7d2a3630

			case 'spot':
				lightNode = new THREE.SpotLight( color );
				lightNode.distance = range;
				// Handle spotlight properties.
				lightDef.spot = lightDef.spot || {};
				lightDef.spot.innerConeAngle = lightDef.spot.innerConeAngle !== undefined ? lightDef.spot.innerConeAngle : 0;
				lightDef.spot.outerConeAngle = lightDef.spot.outerConeAngle !== undefined ? lightDef.spot.outerConeAngle : Math.PI / 4.0;
				lightNode.angle = lightDef.spot.outerConeAngle;
				lightNode.penumbra = 1.0 - lightDef.spot.innerConeAngle / lightDef.spot.outerConeAngle;
				lightNode.target.position.set( 0, 0, 1 );
				lightNode.add( lightNode.target );
				break;

			default:
				throw new Error( 'THREE.GLTFLoader: Unexpected light type, "' + lightDef.type + '".' );

		}

		lightNode.decay = 2;

		if ( lightDef.intensity !== undefined ) lightNode.intensity = lightDef.intensity;

		lightNode.name = lightDef.name || ( 'light_' + lightIndex );

		return Promise.resolve( lightNode );

	};

	/**
	 * Unlit Materials Extension (pending)
	 *
	 * PR: https://github.com/KhronosGroup/glTF/pull/1163
	 */
	function GLTFMaterialsUnlitExtension( json ) {

		this.name = EXTENSIONS.KHR_MATERIALS_UNLIT;

	}

	GLTFMaterialsUnlitExtension.prototype.getMaterialType = function ( material ) {

		return THREE.MeshBasicMaterial;

	};

	GLTFMaterialsUnlitExtension.prototype.extendParams = function ( materialParams, material, parser ) {

		var pending = [];

		materialParams.color = new THREE.Color( 1.0, 1.0, 1.0 );
		materialParams.opacity = 1.0;

		var metallicRoughness = material.pbrMetallicRoughness;

		if ( metallicRoughness ) {

			if ( Array.isArray( metallicRoughness.baseColorFactor ) ) {

				var array = metallicRoughness.baseColorFactor;

				materialParams.color.fromArray( array );
				materialParams.opacity = array[ 3 ];

			}

			if ( metallicRoughness.baseColorTexture !== undefined ) {

				pending.push( parser.assignTexture( materialParams, 'map', metallicRoughness.baseColorTexture.index ) );

			}

		}

		return Promise.all( pending );

	};

	/* BINARY EXTENSION */

	var BINARY_EXTENSION_BUFFER_NAME = 'binary_glTF';
	var BINARY_EXTENSION_HEADER_MAGIC = 'glTF';
	var BINARY_EXTENSION_HEADER_LENGTH = 12;
	var BINARY_EXTENSION_CHUNK_TYPES = { JSON: 0x4E4F534A, BIN: 0x004E4942 };

	function GLTFBinaryExtension( data ) {

		this.name = EXTENSIONS.KHR_BINARY_GLTF;
		this.content = null;
		this.body = null;

		var headerView = new DataView( data, 0, BINARY_EXTENSION_HEADER_LENGTH );

		this.header = {
			magic: THREE.LoaderUtils.decodeText( new Uint8Array( data.slice( 0, 4 ) ) ),
			version: headerView.getUint32( 4, true ),
			length: headerView.getUint32( 8, true )
		};

		if ( this.header.magic !== BINARY_EXTENSION_HEADER_MAGIC ) {

			throw new Error( 'THREE.GLTFLoader: Unsupported glTF-Binary header.' );

		} else if ( this.header.version < 2.0 ) {

			throw new Error( 'THREE.GLTFLoader: Legacy binary file detected. Use LegacyGLTFLoader instead.' );

		}

		var chunkView = new DataView( data, BINARY_EXTENSION_HEADER_LENGTH );
		var chunkIndex = 0;

		while ( chunkIndex < chunkView.byteLength ) {

			var chunkLength = chunkView.getUint32( chunkIndex, true );
			chunkIndex += 4;

			var chunkType = chunkView.getUint32( chunkIndex, true );
			chunkIndex += 4;

			if ( chunkType === BINARY_EXTENSION_CHUNK_TYPES.JSON ) {

				var contentArray = new Uint8Array( data, BINARY_EXTENSION_HEADER_LENGTH + chunkIndex, chunkLength );
				this.content = THREE.LoaderUtils.decodeText( contentArray );

			} else if ( chunkType === BINARY_EXTENSION_CHUNK_TYPES.BIN ) {

				var byteOffset = BINARY_EXTENSION_HEADER_LENGTH + chunkIndex;
				this.body = data.slice( byteOffset, byteOffset + chunkLength );

			}

			// Clients must ignore chunks with unknown types.

			chunkIndex += chunkLength;

		}

		if ( this.content === null ) {

			throw new Error( 'THREE.GLTFLoader: JSON content not found.' );

		}

	}

	/**
	 * DRACO Mesh Compression Extension
	 *
	 * Specification: https://github.com/KhronosGroup/glTF/pull/874
	 */
	function GLTFDracoMeshCompressionExtension( json, dracoLoader ) {

		if ( ! dracoLoader ) {

			throw new Error( 'THREE.GLTFLoader: No DRACOLoader instance provided.' );

		}

		this.name = EXTENSIONS.KHR_DRACO_MESH_COMPRESSION;
		this.json = json;
		this.dracoLoader = dracoLoader;

	}

	GLTFDracoMeshCompressionExtension.prototype.decodePrimitive = function ( primitive, parser ) {

		var json = this.json;
		var dracoLoader = this.dracoLoader;
		var bufferViewIndex = primitive.extensions[ this.name ].bufferView;
		var gltfAttributeMap = primitive.extensions[ this.name ].attributes;
		var threeAttributeMap = {};
		var attributeNormalizedMap = {};
		var attributeTypeMap = {};

		for ( var attributeName in gltfAttributeMap ) {

			if ( ! ( attributeName in ATTRIBUTES ) ) continue;

			threeAttributeMap[ ATTRIBUTES[ attributeName ] ] = gltfAttributeMap[ attributeName ];

		}

		for ( attributeName in primitive.attributes ) {

			if ( ATTRIBUTES[ attributeName ] !== undefined && gltfAttributeMap[ attributeName ] !== undefined ) {

				var accessorDef = json.accessors[ primitive.attributes[ attributeName ] ];
				var componentType = WEBGL_COMPONENT_TYPES[ accessorDef.componentType ];

				attributeTypeMap[ ATTRIBUTES[ attributeName ] ] = componentType;
				attributeNormalizedMap[ ATTRIBUTES[ attributeName ] ] = accessorDef.normalized === true;

			}

		}

		return parser.getDependency( 'bufferView', bufferViewIndex ).then( function ( bufferView ) {

			return new Promise( function ( resolve ) {

				dracoLoader.decodeDracoFile( bufferView, function ( geometry ) {

					for ( var attributeName in geometry.attributes ) {

						var attribute = geometry.attributes[ attributeName ];
						var normalized = attributeNormalizedMap[ attributeName ];

						if ( normalized !== undefined ) attribute.normalized = normalized;

					}

					resolve( geometry );

				}, threeAttributeMap, attributeTypeMap );

			} );

		} );

	};

	/**
	 * Specular-Glossiness Extension
	 *
	 * Specification: https://github.com/KhronosGroup/glTF/tree/master/extensions/2.0/Khronos/KHR_materials_pbrSpecularGlossiness
	 */
	function GLTFMaterialsPbrSpecularGlossinessExtension() {

		return {

			name: EXTENSIONS.KHR_MATERIALS_PBR_SPECULAR_GLOSSINESS,

			specularGlossinessParams: [
				'color',
				'map',
				'lightMap',
				'lightMapIntensity',
				'aoMap',
				'aoMapIntensity',
				'emissive',
				'emissiveIntensity',
				'emissiveMap',
				'bumpMap',
				'bumpScale',
				'normalMap',
				'displacementMap',
				'displacementScale',
				'displacementBias',
				'specularMap',
				'specular',
				'glossinessMap',
				'glossiness',
				'alphaMap',
				'envMap',
				'envMapIntensity',
				'refractionRatio',
			],

			getMaterialType: function () {

				return THREE.ShaderMaterial;

			},

			extendParams: function ( params, material, parser ) {

				var pbrSpecularGlossiness = material.extensions[ this.name ];

				var shader = THREE.ShaderLib[ 'standard' ];

				var uniforms = THREE.UniformsUtils.clone( shader.uniforms );

				var specularMapParsFragmentChunk = [
					'#ifdef USE_SPECULARMAP',
					'	uniform sampler2D specularMap;',
					'#endif'
				].join( '\n' );

				var glossinessMapParsFragmentChunk = [
					'#ifdef USE_GLOSSINESSMAP',
					'	uniform sampler2D glossinessMap;',
					'#endif'
				].join( '\n' );

				var specularMapFragmentChunk = [
					'vec3 specularFactor = specular;',
					'#ifdef USE_SPECULARMAP',
					'	vec4 texelSpecular = texture2D( specularMap, vUv );',
					'	texelSpecular = sRGBToLinear( texelSpecular );',
					'	// reads channel RGB, compatible with a glTF Specular-Glossiness (RGBA) texture',
					'	specularFactor *= texelSpecular.rgb;',
					'#endif'
				].join( '\n' );

				var glossinessMapFragmentChunk = [
					'float glossinessFactor = glossiness;',
					'#ifdef USE_GLOSSINESSMAP',
					'	vec4 texelGlossiness = texture2D( glossinessMap, vUv );',
					'	// reads channel A, compatible with a glTF Specular-Glossiness (RGBA) texture',
					'	glossinessFactor *= texelGlossiness.a;',
					'#endif'
				].join( '\n' );

				var lightPhysicalFragmentChunk = [
					'PhysicalMaterial material;',
					'material.diffuseColor = diffuseColor.rgb;',
					'material.specularRoughness = clamp( 1.0 - glossinessFactor, 0.04, 1.0 );',
					'material.specularColor = specularFactor.rgb;',
				].join( '\n' );

				var fragmentShader = shader.fragmentShader
					.replace( 'uniform float roughness;', 'uniform vec3 specular;' )
					.replace( 'uniform float metalness;', 'uniform float glossiness;' )
					.replace( '#include <roughnessmap_pars_fragment>', specularMapParsFragmentChunk )
					.replace( '#include <metalnessmap_pars_fragment>', glossinessMapParsFragmentChunk )
					.replace( '#include <roughnessmap_fragment>', specularMapFragmentChunk )
					.replace( '#include <metalnessmap_fragment>', glossinessMapFragmentChunk )
					.replace( '#include <lights_physical_fragment>', lightPhysicalFragmentChunk );

				delete uniforms.roughness;
				delete uniforms.metalness;
				delete uniforms.roughnessMap;
				delete uniforms.metalnessMap;

				uniforms.specular = { value: new THREE.Color().setHex( 0x111111 ) };
				uniforms.glossiness = { value: 0.5 };
				uniforms.specularMap = { value: null };
				uniforms.glossinessMap = { value: null };

				params.vertexShader = shader.vertexShader;
				params.fragmentShader = fragmentShader;
				params.uniforms = uniforms;
				params.defines = { 'STANDARD': '' };

				params.color = new THREE.Color( 1.0, 1.0, 1.0 );
				params.opacity = 1.0;

				var pending = [];

				if ( Array.isArray( pbrSpecularGlossiness.diffuseFactor ) ) {

					var array = pbrSpecularGlossiness.diffuseFactor;

					params.color.fromArray( array );
					params.opacity = array[ 3 ];

				}

				if ( pbrSpecularGlossiness.diffuseTexture !== undefined ) {

					pending.push( parser.assignTexture( params, 'map', pbrSpecularGlossiness.diffuseTexture.index ) );

				}

				params.emissive = new THREE.Color( 0.0, 0.0, 0.0 );
				params.glossiness = pbrSpecularGlossiness.glossinessFactor !== undefined ? pbrSpecularGlossiness.glossinessFactor : 1.0;
				params.specular = new THREE.Color( 1.0, 1.0, 1.0 );

				if ( Array.isArray( pbrSpecularGlossiness.specularFactor ) ) {

					params.specular.fromArray( pbrSpecularGlossiness.specularFactor );

				}

				if ( pbrSpecularGlossiness.specularGlossinessTexture !== undefined ) {

					var specGlossIndex = pbrSpecularGlossiness.specularGlossinessTexture.index;
					pending.push( parser.assignTexture( params, 'glossinessMap', specGlossIndex ) );
					pending.push( parser.assignTexture( params, 'specularMap', specGlossIndex ) );

				}

				return Promise.all( pending );

			},

			createMaterial: function ( params ) {

				// setup material properties based on MeshStandardMaterial for Specular-Glossiness

				var material = new THREE.ShaderMaterial( {
					defines: params.defines,
					vertexShader: params.vertexShader,
					fragmentShader: params.fragmentShader,
					uniforms: params.uniforms,
					fog: true,
					lights: true,
					opacity: params.opacity,
					transparent: params.transparent
				} );

				material.isGLTFSpecularGlossinessMaterial = true;

				material.color = params.color;

				material.map = params.map === undefined ? null : params.map;

				material.lightMap = null;
				material.lightMapIntensity = 1.0;

				material.aoMap = params.aoMap === undefined ? null : params.aoMap;
				material.aoMapIntensity = 1.0;

				material.emissive = params.emissive;
				material.emissiveIntensity = 1.0;
				material.emissiveMap = params.emissiveMap === undefined ? null : params.emissiveMap;

				material.bumpMap = params.bumpMap === undefined ? null : params.bumpMap;
				material.bumpScale = 1;

				material.normalMap = params.normalMap === undefined ? null : params.normalMap;
				if ( params.normalScale ) material.normalScale = params.normalScale;

				material.displacementMap = null;
				material.displacementScale = 1;
				material.displacementBias = 0;

				material.specularMap = params.specularMap === undefined ? null : params.specularMap;
				material.specular = params.specular;

				material.glossinessMap = params.glossinessMap === undefined ? null : params.glossinessMap;
				material.glossiness = params.glossiness;

				material.alphaMap = null;

				material.envMap = params.envMap === undefined ? null : params.envMap;
				material.envMapIntensity = 1.0;

				material.refractionRatio = 0.98;

				material.extensions.derivatives = true;

				return material;

			},

			/**
			 * Clones a GLTFSpecularGlossinessMaterial instance. The ShaderMaterial.copy() method can
			 * copy only properties it knows about or inherits, and misses many properties that would
			 * normally be defined by MeshStandardMaterial.
			 *
			 * This method allows GLTFSpecularGlossinessMaterials to be cloned in the process of
			 * loading a glTF model, but cloning later (e.g. by the user) would require these changes
			 * AND also updating `.onBeforeRender` on the parent mesh.
			 *
			 * @param  {THREE.ShaderMaterial} source
			 * @return {THREE.ShaderMaterial}
			 */
			cloneMaterial: function ( source ) {

				var target = source.clone();

				target.isGLTFSpecularGlossinessMaterial = true;

				var params = this.specularGlossinessParams;

				for ( var i = 0, il = params.length; i < il; i ++ ) {

					target[ params[ i ] ] = source[ params[ i ] ];

				}

				return target;

			},

			// Here's based on refreshUniformsCommon() and refreshUniformsStandard() in WebGLRenderer.
			refreshUniforms: function ( renderer, scene, camera, geometry, material, group ) {

				if ( material.isGLTFSpecularGlossinessMaterial !== true ) {

					return;

				}

				var uniforms = material.uniforms;
				var defines = material.defines;

				uniforms.opacity.value = material.opacity;

				uniforms.diffuse.value.copy( material.color );
				uniforms.emissive.value.copy( material.emissive ).multiplyScalar( material.emissiveIntensity );

				uniforms.map.value = material.map;
				uniforms.specularMap.value = material.specularMap;
				uniforms.alphaMap.value = material.alphaMap;

				uniforms.lightMap.value = material.lightMap;
				uniforms.lightMapIntensity.value = material.lightMapIntensity;

				uniforms.aoMap.value = material.aoMap;
				uniforms.aoMapIntensity.value = material.aoMapIntensity;

				// uv repeat and offset setting priorities
				// 1. color map
				// 2. specular map
				// 3. normal map
				// 4. bump map
				// 5. alpha map
				// 6. emissive map

				var uvScaleMap;

				if ( material.map ) {

					uvScaleMap = material.map;

				} else if ( material.specularMap ) {

					uvScaleMap = material.specularMap;

				} else if ( material.displacementMap ) {

					uvScaleMap = material.displacementMap;

				} else if ( material.normalMap ) {

					uvScaleMap = material.normalMap;

				} else if ( material.bumpMap ) {

					uvScaleMap = material.bumpMap;

				} else if ( material.glossinessMap ) {

					uvScaleMap = material.glossinessMap;

				} else if ( material.alphaMap ) {

					uvScaleMap = material.alphaMap;

				} else if ( material.emissiveMap ) {

					uvScaleMap = material.emissiveMap;

				}

				if ( uvScaleMap !== undefined ) {

					// backwards compatibility
					if ( uvScaleMap.isWebGLRenderTarget ) {

						uvScaleMap = uvScaleMap.texture;

					}

					if ( uvScaleMap.matrixAutoUpdate === true ) {

						uvScaleMap.updateMatrix();

					}

					uniforms.uvTransform.value.copy( uvScaleMap.matrix );

				}

				uniforms.envMap.value = material.envMap;
				uniforms.envMapIntensity.value = material.envMapIntensity;
				uniforms.flipEnvMap.value = ( material.envMap && material.envMap.isCubeTexture ) ? - 1 : 1;

				uniforms.refractionRatio.value = material.refractionRatio;

				uniforms.specular.value.copy( material.specular );
				uniforms.glossiness.value = material.glossiness;

				uniforms.glossinessMap.value = material.glossinessMap;

				uniforms.emissiveMap.value = material.emissiveMap;
				uniforms.bumpMap.value = material.bumpMap;
				uniforms.normalMap.value = material.normalMap;

				uniforms.displacementMap.value = material.displacementMap;
				uniforms.displacementScale.value = material.displacementScale;
				uniforms.displacementBias.value = material.displacementBias;

				if ( uniforms.glossinessMap.value !== null && defines.USE_GLOSSINESSMAP === undefined ) {

					defines.USE_GLOSSINESSMAP = '';
					// set USE_ROUGHNESSMAP to enable vUv
					defines.USE_ROUGHNESSMAP = '';

				}

				if ( uniforms.glossinessMap.value === null && defines.USE_GLOSSINESSMAP !== undefined ) {

					delete defines.USE_GLOSSINESSMAP;
					delete defines.USE_ROUGHNESSMAP;

				}

			}

		};

	}

	/*********************************/
	/********** INTERPOLATION ********/
	/*********************************/

	// Spline Interpolation
	// Specification: https://github.com/KhronosGroup/glTF/blob/master/specification/2.0/README.md#appendix-c-spline-interpolation
	function GLTFCubicSplineInterpolant( parameterPositions, sampleValues, sampleSize, resultBuffer ) {

		THREE.Interpolant.call( this, parameterPositions, sampleValues, sampleSize, resultBuffer );

	}

	GLTFCubicSplineInterpolant.prototype = Object.create( THREE.Interpolant.prototype );
	GLTFCubicSplineInterpolant.prototype.constructor = GLTFCubicSplineInterpolant;

	GLTFCubicSplineInterpolant.prototype.copySampleValue_ = function ( index ) {

		// Copies a sample value to the result buffer. See description of glTF
		// CUBICSPLINE values layout in interpolate_() function below.

		var result = this.resultBuffer,
			values = this.sampleValues,
			valueSize = this.valueSize,
			offset = index * valueSize * 3 + valueSize;

		for ( var i = 0; i !== valueSize; i ++ ) {

			result[ i ] = values[ offset + i ];

		}

		return result;

	};

	GLTFCubicSplineInterpolant.prototype.beforeStart_ = GLTFCubicSplineInterpolant.prototype.copySampleValue_;

	GLTFCubicSplineInterpolant.prototype.afterEnd_ = GLTFCubicSplineInterpolant.prototype.copySampleValue_;

	GLTFCubicSplineInterpolant.prototype.interpolate_ = function ( i1, t0, t, t1 ) {

		var result = this.resultBuffer;
		var values = this.sampleValues;
		var stride = this.valueSize;

		var stride2 = stride * 2;
		var stride3 = stride * 3;

		var td = t1 - t0;

		var p = ( t - t0 ) / td;
		var pp = p * p;
		var ppp = pp * p;

		var offset1 = i1 * stride3;
		var offset0 = offset1 - stride3;

		var s0 = 2 * ppp - 3 * pp + 1;
		var s1 = ppp - 2 * pp + p;
		var s2 = - 2 * ppp + 3 * pp;
		var s3 = ppp - pp;

		// Layout of keyframe output values for CUBICSPLINE animations:
		//   [ inTangent_1, splineVertex_1, outTangent_1, inTangent_2, splineVertex_2, ... ]
		for ( var i = 0; i !== stride; i ++ ) {

			var p0 = values[ offset0 + i + stride ]; // splineVertex_k
			var m0 = values[ offset0 + i + stride2 ] * td; // outTangent_k * (t_k+1 - t_k)
			var p1 = values[ offset1 + i + stride ]; // splineVertex_k+1
			var m1 = values[ offset1 + i ] * td; // inTangent_k+1 * (t_k+1 - t_k)

			result[ i ] = s0 * p0 + s1 * m0 + s2 * p1 + s3 * m1;

		}

		return result;

	};

	/*********************************/
	/********** INTERNALS ************/
	/*********************************/

	/* CONSTANTS */

	var WEBGL_CONSTANTS = {
		FLOAT: 5126,
		//FLOAT_MAT2: 35674,
		FLOAT_MAT3: 35675,
		FLOAT_MAT4: 35676,
		FLOAT_VEC2: 35664,
		FLOAT_VEC3: 35665,
		FLOAT_VEC4: 35666,
		LINEAR: 9729,
		REPEAT: 10497,
		SAMPLER_2D: 35678,
		POINTS: 0,
		LINES: 1,
		LINE_LOOP: 2,
		LINE_STRIP: 3,
		TRIANGLES: 4,
		TRIANGLE_STRIP: 5,
		TRIANGLE_FAN: 6,
		UNSIGNED_BYTE: 5121,
		UNSIGNED_SHORT: 5123
	};

	var WEBGL_TYPE = {
		5126: Number,
		//35674: THREE.Matrix2,
		35675: THREE.Matrix3,
		35676: THREE.Matrix4,
		35664: THREE.Vector2,
		35665: THREE.Vector3,
		35666: THREE.Vector4,
		35678: THREE.Texture
	};

	var WEBGL_COMPONENT_TYPES = {
		5120: Int8Array,
		5121: Uint8Array,
		5122: Int16Array,
		5123: Uint16Array,
		5125: Uint32Array,
		5126: Float32Array
	};

	var WEBGL_FILTERS = {
		9728: THREE.NearestFilter,
		9729: THREE.LinearFilter,
		9984: THREE.NearestMipMapNearestFilter,
		9985: THREE.LinearMipMapNearestFilter,
		9986: THREE.NearestMipMapLinearFilter,
		9987: THREE.LinearMipMapLinearFilter
	};

	var WEBGL_WRAPPINGS = {
		33071: THREE.ClampToEdgeWrapping,
		33648: THREE.MirroredRepeatWrapping,
		10497: THREE.RepeatWrapping
	};

	var WEBGL_SIDES = {
		1028: THREE.BackSide, // Culling front
		1029: THREE.FrontSide // Culling back
		//1032: THREE.NoSide   // Culling front and back, what to do?
	};

	var WEBGL_DEPTH_FUNCS = {
		512: THREE.NeverDepth,
		513: THREE.LessDepth,
		514: THREE.EqualDepth,
		515: THREE.LessEqualDepth,
		516: THREE.GreaterEqualDepth,
		517: THREE.NotEqualDepth,
		518: THREE.GreaterEqualDepth,
		519: THREE.AlwaysDepth
	};

	var WEBGL_BLEND_EQUATIONS = {
		32774: THREE.AddEquation,
		32778: THREE.SubtractEquation,
		32779: THREE.ReverseSubtractEquation
	};

	var WEBGL_BLEND_FUNCS = {
		0: THREE.ZeroFactor,
		1: THREE.OneFactor,
		768: THREE.SrcColorFactor,
		769: THREE.OneMinusSrcColorFactor,
		770: THREE.SrcAlphaFactor,
		771: THREE.OneMinusSrcAlphaFactor,
		772: THREE.DstAlphaFactor,
		773: THREE.OneMinusDstAlphaFactor,
		774: THREE.DstColorFactor,
		775: THREE.OneMinusDstColorFactor,
		776: THREE.SrcAlphaSaturateFactor
		// The followings are not supported by Three.js yet
		//32769: CONSTANT_COLOR,
		//32770: ONE_MINUS_CONSTANT_COLOR,
		//32771: CONSTANT_ALPHA,
		//32772: ONE_MINUS_CONSTANT_COLOR
	};

	var WEBGL_TYPE_SIZES = {
		'SCALAR': 1,
		'VEC2': 2,
		'VEC3': 3,
		'VEC4': 4,
		'MAT2': 4,
		'MAT3': 9,
		'MAT4': 16
	};

	var ATTRIBUTES = {
		POSITION: 'position',
		NORMAL: 'normal',
		TEXCOORD_0: 'uv',
		TEXCOORD0: 'uv', // deprecated
		TEXCOORD: 'uv', // deprecated
		TEXCOORD_1: 'uv2',
		COLOR_0: 'color',
		COLOR0: 'color', // deprecated
		COLOR: 'color', // deprecated
		WEIGHTS_0: 'skinWeight',
		WEIGHT: 'skinWeight', // deprecated
		JOINTS_0: 'skinIndex',
		JOINT: 'skinIndex' // deprecated
	};

	var PATH_PROPERTIES = {
		scale: 'scale',
		translation: 'position',
		rotation: 'quaternion',
		weights: 'morphTargetInfluences'
	};

	var INTERPOLATION = {
		CUBICSPLINE: THREE.InterpolateSmooth, // We use custom interpolation GLTFCubicSplineInterpolation for CUBICSPLINE.
		                                      // KeyframeTrack.optimize() can't handle glTF Cubic Spline output values layout,
		                                      // using THREE.InterpolateSmooth for KeyframeTrack instantiation to prevent optimization.
		                                      // See KeyframeTrack.optimize() for the detail.
		LINEAR: THREE.InterpolateLinear,
		STEP: THREE.InterpolateDiscrete
	};

	var STATES_ENABLES = {
		2884: 'CULL_FACE',
		2929: 'DEPTH_TEST',
		3042: 'BLEND',
		3089: 'SCISSOR_TEST',
		32823: 'POLYGON_OFFSET_FILL',
		32926: 'SAMPLE_ALPHA_TO_COVERAGE'
	};

	var ALPHA_MODES = {
		OPAQUE: 'OPAQUE',
		MASK: 'MASK',
		BLEND: 'BLEND'
	};

	var MIME_TYPE_FORMATS = {
		'image/png': THREE.RGBAFormat,
		'image/jpeg': THREE.RGBFormat
	};

	/* UTILITY FUNCTIONS */

	function resolveURL( url, path ) {

		// Invalid URL
		if ( typeof url !== 'string' || url === '' ) return '';

		// Absolute URL http://,https://,//
		if ( /^(https?:)?\/\//i.test( url ) ) return url;

		// Data URI
		if ( /^data:.*,.*$/i.test( url ) ) return url;

		// Blob URL
		if ( /^blob:.*$/i.test( url ) ) return url;

		// Relative URL
		return path + url;

	}

	/**
	 * Specification: https://github.com/KhronosGroup/glTF/blob/master/specification/2.0/README.md#default-material
	 */
	function createDefaultMaterial() {

		return new THREE.MeshStandardMaterial( {
			color: 0xFFFFFF,
			emissive: 0x000000,
			metalness: 1,
			roughness: 1,
			transparent: false,
			depthTest: true,
			side: THREE.FrontSide
		} );

	}

	function addUnknownExtensionsToUserData( knownExtensions, object, objectDef ) {

		// Add unknown glTF extensions to an object's userData.

		for ( var name in objectDef.extensions ) {

			if ( knownExtensions[ name ] === undefined ) {

				object.userData.gltfExtensions = object.userData.gltfExtensions || {};
				object.userData.gltfExtensions[ name ] = objectDef.extensions[ name ];

			}

		}

	}

	/**
	 * @param {THREE.Object3D|THREE.Material|THREE.BufferGeometry} object
	 * @param {GLTF.definition} gltfDef
	 */
	function assignExtrasToUserData( object, gltfDef ) {

		if ( gltfDef.extras !== undefined ) {

			if ( typeof gltfDef.extras === 'object' ) {

				object.userData = gltfDef.extras;

			} else {

				console.warn( 'THREE.GLTFLoader: Ignoring primitive type .extras, ' + gltfDef.extras );

			}

		}

	}

	/**
	 * Specification: https://github.com/KhronosGroup/glTF/blob/master/specification/2.0/README.md#morph-targets
	 *
	 * @param {THREE.BufferGeometry} geometry
	 * @param {Array<GLTF.Target>} targets
	 * @param {GLTFParser} parser
	 * @return {Promise<THREE.BufferGeometry>}
	 */
	function addMorphTargets( geometry, targets, parser ) {

		var hasMorphPosition = false;
		var hasMorphNormal = false;

		for ( var i = 0, il = targets.length; i < il; i ++ ) {

			var target = targets[ i ];

			if ( target.POSITION !== undefined ) hasMorphPosition = true;
			if ( target.NORMAL !== undefined ) hasMorphNormal = true;

			if ( hasMorphPosition && hasMorphNormal ) break;

		}

		if ( ! hasMorphPosition && ! hasMorphNormal ) return Promise.resolve( geometry );

		var pendingPositionAccessors = [];
		var pendingNormalAccessors = [];

		for ( var i = 0, il = targets.length; i < il; i ++ ) {

			var target = targets[ i ];

			if ( hasMorphPosition ) {

				var accessor = target.POSITION !== undefined
					? parser.getDependency( 'accessor', target.POSITION )
						.then( function ( accessor ) {
							// Cloning not to pollute original accessor below
							return cloneBufferAttribute( accessor );
						} )
					: geometry.attributes.position;

				pendingPositionAccessors.push( accessor );

			}

			if ( hasMorphNormal ) {

				var accessor = target.NORMAL !== undefined
					? parser.getDependency( 'accessor', target.NORMAL )
						.then( function ( accessor ) {
							return cloneBufferAttribute( accessor );
						} )
					: geometry.attributes.normal;

				pendingNormalAccessors.push( accessor );

			}

		}

		return Promise.all( [
			Promise.all( pendingPositionAccessors ),
			Promise.all( pendingNormalAccessors )
		] ).then( function ( accessors ) {

			var morphPositions = accessors[ 0 ];
			var morphNormals = accessors[ 1 ];

			for ( var i = 0, il = targets.length; i < il; i ++ ) {

				var target = targets[ i ];
				var attributeName = 'morphTarget' + i;

				if ( hasMorphPosition ) {

					// Three.js morph position is absolute value. The formula is
					//   basePosition
					//     + weight0 * ( morphPosition0 - basePosition )
					//     + weight1 * ( morphPosition1 - basePosition )
					//     ...
					// while the glTF one is relative
					//   basePosition
					//     + weight0 * glTFmorphPosition0
					//     + weight1 * glTFmorphPosition1
					//     ...
					// then we need to convert from relative to absolute here.

					if ( target.POSITION !== undefined ) {

						var positionAttribute = morphPositions[ i ];
						positionAttribute.name = attributeName;

						var position = geometry.attributes.position;

						for ( var j = 0, jl = positionAttribute.count; j < jl; j ++ ) {

							positionAttribute.setXYZ(
								j,
								positionAttribute.getX( j ) + position.getX( j ),
								positionAttribute.getY( j ) + position.getY( j ),
								positionAttribute.getZ( j ) + position.getZ( j )
							);

						}

					}

				}

				if ( hasMorphNormal ) {

					// see target.POSITION's comment

					if ( target.NORMAL !== undefined ) {

						var normalAttribute = morphNormals[ i ];
						normalAttribute.name = attributeName;

						var normal = geometry.attributes.normal;

						for ( var j = 0, jl = normalAttribute.count; j < jl; j ++ ) {

							normalAttribute.setXYZ(
								j,
								normalAttribute.getX( j ) + normal.getX( j ),
								normalAttribute.getY( j ) + normal.getY( j ),
								normalAttribute.getZ( j ) + normal.getZ( j )
							);

						}

					}

				}

			}

			if ( hasMorphPosition ) geometry.morphAttributes.position = morphPositions;
			if ( hasMorphNormal ) geometry.morphAttributes.normal = morphNormals;

			return geometry;

		} );

	}

	/**
	 * @param {THREE.Mesh} mesh
	 * @param {GLTF.Mesh} meshDef
	 */
	function updateMorphTargets( mesh, meshDef ) {

		mesh.updateMorphTargets();

		if ( meshDef.weights !== undefined ) {

			for ( var i = 0, il = meshDef.weights.length; i < il; i ++ ) {

				mesh.morphTargetInfluences[ i ] = meshDef.weights[ i ];

			}

		}

		// .extras has user-defined data, so check that .extras.targetNames is an array.
		if ( meshDef.extras && Array.isArray( meshDef.extras.targetNames ) ) {

			var targetNames = meshDef.extras.targetNames;

			if ( mesh.morphTargetInfluences.length === targetNames.length ) {

				mesh.morphTargetDictionary = {};

				for ( var i = 0, il = targetNames.length; i < il; i ++ ) {

					mesh.morphTargetDictionary[ targetNames[ i ] ] = i;

				}

			} else {

				console.warn( 'THREE.GLTFLoader: Invalid extras.targetNames length. Ignoring names.' );

			}

		}

	}

	function isPrimitiveEqual( a, b ) {

		if ( a.indices !== b.indices ) {

			return false;

		}

		return isObjectEqual( a.attributes, b.attributes );

	}

	function isObjectEqual( a, b ) {

		if ( Object.keys( a ).length !== Object.keys( b ).length ) return false;

		for ( var key in a ) {

			if ( a[ key ] !== b[ key ] ) return false;

		}

		return true;

	}

	function isArrayEqual( a, b ) {

		if ( a.length !== b.length ) return false;

		for ( var i = 0, il = a.length; i < il; i ++ ) {

			if ( a[ i ] !== b[ i ] ) return false;

		}

		return true;

	}

	function getCachedGeometry( cache, newPrimitive ) {

		for ( var i = 0, il = cache.length; i < il; i ++ ) {

			var cached = cache[ i ];

			if ( isPrimitiveEqual( cached.primitive, newPrimitive ) ) return cached.promise;

		}

		return null;

	}

	function getCachedCombinedGeometry( cache, geometries ) {

		for ( var i = 0, il = cache.length; i < il; i ++ ) {

			var cached = cache[ i ];

			if ( isArrayEqual( geometries, cached.baseGeometries ) ) return cached.geometry;

		}

		return null;

	}

	function getCachedMultiPassGeometry( cache, geometry, primitives ) {

		for ( var i = 0, il = cache.length; i < il; i ++ ) {

			var cached = cache[ i ];

			if ( geometry === cached.baseGeometry && isArrayEqual( primitives, cached.primitives ) ) return cached.geometry;

		}

		return null;

	}

	function cloneBufferAttribute( attribute ) {

		if ( attribute.isInterleavedBufferAttribute ) {

			var count = attribute.count;
			var itemSize = attribute.itemSize;
			var array = attribute.array.slice( 0, count * itemSize );

			for ( var i = 0; i < count; ++ i ) {

				array[ i ] = attribute.getX( i );
				if ( itemSize >= 2 ) array[ i + 1 ] = attribute.getY( i );
				if ( itemSize >= 3 ) array[ i + 2 ] = attribute.getZ( i );
				if ( itemSize >= 4 ) array[ i + 3 ] = attribute.getW( i );

			}

			return new THREE.BufferAttribute( array, itemSize, attribute.normalized );

		}

		return attribute.clone();

	}

	/**
	 * Checks if we can build a single Mesh with MultiMaterial from multiple primitives.
	 * Returns true if all primitives use the same attributes/morphAttributes/mode
	 * and also have index. Otherwise returns false.
	 *
	 * @param {Array<GLTF.Primitive>} primitives
	 * @return {Boolean}
	 */
	function isMultiPassGeometry( primitives ) {

		if ( primitives.length < 2 ) return false;

		var primitive0 = primitives[ 0 ];
		var targets0 = primitive0.targets || [];

		if ( primitive0.indices === undefined ) return false;

		for ( var i = 1, il = primitives.length; i < il; i ++ ) {

			var primitive = primitives[ i ];

			if ( primitive0.mode !== primitive.mode ) return false;
			if ( primitive.indices === undefined ) return false;
			if ( ! isObjectEqual( primitive0.attributes, primitive.attributes ) ) return false;

			var targets = primitive.targets || [];

			if ( targets0.length !== targets.length ) return false;

			for ( var j = 0, jl = targets0.length; j < jl; j ++ ) {

				if ( ! isObjectEqual( targets0[ j ], targets[ j ] ) ) return false;

			}

		}

		return true;

	}

	/* GLTF PARSER */

	function GLTFParser( json, extensions, options ) {

		this.json = json || {};
		this.extensions = extensions || {};
		this.options = options || {};

		// loader object cache
		this.cache = new GLTFRegistry();

		// BufferGeometry caching
		this.primitiveCache = [];
		this.multiplePrimitivesCache = [];
		this.multiPassGeometryCache = [];

		this.textureLoader = new THREE.TextureLoader( this.options.manager );
		this.textureLoader.setCrossOrigin( this.options.crossOrigin );

		this.fileLoader = new THREE.FileLoader( this.options.manager );
		this.fileLoader.setResponseType( 'arraybuffer' );

	}

	GLTFParser.prototype.parse = function ( onLoad, onError ) {

		var json = this.json;

		// Clear the loader cache
		this.cache.removeAll();

		// Mark the special nodes/meshes in json for efficient parse
		this.markDefs();

		// Fire the callback on complete
		this.getMultiDependencies( [

			'scene',
			'animation',
			'camera'

		] ).then( function ( dependencies ) {

			var scenes = dependencies.scenes || [];
			var scene = scenes[ json.scene || 0 ];
			var animations = dependencies.animations || [];
			var cameras = dependencies.cameras || [];

			onLoad( scene, scenes, cameras, animations, json );

		} ).catch( onError );

	};

	/**
	 * Marks the special nodes/meshes in json for efficient parse.
	 */
	GLTFParser.prototype.markDefs = function () {

		var nodeDefs = this.json.nodes || [];
		var skinDefs = this.json.skins || [];
		var meshDefs = this.json.meshes || [];

		var meshReferences = {};
		var meshUses = {};

		// Nothing in the node definition indicates whether it is a Bone or an
		// Object3D. Use the skins' joint references to mark bones.
		for ( var skinIndex = 0, skinLength = skinDefs.length; skinIndex < skinLength; skinIndex ++ ) {

			var joints = skinDefs[ skinIndex ].joints;

			for ( var i = 0, il = joints.length; i < il; i ++ ) {

				nodeDefs[ joints[ i ] ].isBone = true;

			}

		}

		// Meshes can (and should) be reused by multiple nodes in a glTF asset. To
		// avoid having more than one THREE.Mesh with the same name, count
		// references and rename instances below.
		//
		// Example: CesiumMilkTruck sample model reuses "Wheel" meshes.
		for ( var nodeIndex = 0, nodeLength = nodeDefs.length; nodeIndex < nodeLength; nodeIndex ++ ) {

			var nodeDef = nodeDefs[ nodeIndex ];

			if ( nodeDef.mesh !== undefined ) {

				if ( meshReferences[ nodeDef.mesh ] === undefined ) {

					meshReferences[ nodeDef.mesh ] = meshUses[ nodeDef.mesh ] = 0;

				}

				meshReferences[ nodeDef.mesh ] ++;

				// Nothing in the mesh definition indicates whether it is
				// a SkinnedMesh or Mesh. Use the node's mesh reference
				// to mark SkinnedMesh if node has skin.
				if ( nodeDef.skin !== undefined ) {

					meshDefs[ nodeDef.mesh ].isSkinnedMesh = true;

				}

			}

		}

		this.json.meshReferences = meshReferences;
		this.json.meshUses = meshUses;

	};

	/**
	 * Requests the specified dependency asynchronously, with caching.
	 * @param {string} type
	 * @param {number} index
	 * @return {Promise<THREE.Object3D|THREE.Material|THREE.Texture|THREE.AnimationClip|ArrayBuffer|Object>}
	 */
	GLTFParser.prototype.getDependency = function ( type, index ) {

		var cacheKey = type + ':' + index;
		var dependency = this.cache.get( cacheKey );

		if ( ! dependency ) {

			switch ( type ) {

				case 'scene':
					dependency = this.loadScene( index );
					break;

				case 'node':
					dependency = this.loadNode( index );
					break;

				case 'mesh':
					dependency = this.loadMesh( index );
					break;

				case 'accessor':
					dependency = this.loadAccessor( index );
					break;

				case 'bufferView':
					dependency = this.loadBufferView( index );
					break;

				case 'buffer':
					dependency = this.loadBuffer( index );
					break;

				case 'material':
					dependency = this.loadMaterial( index );
					break;

				case 'texture':
					dependency = this.loadTexture( index );
					break;

				case 'skin':
					dependency = this.loadSkin( index );
					break;

				case 'animation':
					dependency = this.loadAnimation( index );
					break;

				case 'camera':
					dependency = this.loadCamera( index );
					break;

				case 'light':
					dependency = this.extensions[ EXTENSIONS.KHR_LIGHTS_PUNCTUAL ].loadLight( index );
					break

				default:
					throw new Error( 'Unknown type: ' + type );

			}

			this.cache.add( cacheKey, dependency );

		}

		return dependency;

	};

	/**
	 * Requests all dependencies of the specified type asynchronously, with caching.
	 * @param {string} type
	 * @return {Promise<Array<Object>>}
	 */
	GLTFParser.prototype.getDependencies = function ( type ) {

		var dependencies = this.cache.get( type );

		if ( ! dependencies ) {

			var parser = this;
			var defs = this.json[ type + ( type === 'mesh' ? 'es' : 's' ) ] || [];

			dependencies = Promise.all( defs.map( function ( def, index ) {

				return parser.getDependency( type, index );

			} ) );

			this.cache.add( type, dependencies );

		}

		return dependencies;

	};

	/**
	 * Requests all multiple dependencies of the specified types asynchronously, with caching.
	 * @param {Array<string>} types
	 * @return {Promise<Object<Array<Object>>>}
	 */
	GLTFParser.prototype.getMultiDependencies = function ( types ) {

		var results = {};
		var pending = [];

		for ( var i = 0, il = types.length; i < il; i ++ ) {

			var type = types[ i ];
			var value = this.getDependencies( type );

			value = value.then( function ( key, value ) {

				results[ key ] = value;

			}.bind( this, type + ( type === 'mesh' ? 'es' : 's' ) ) );

			pending.push( value );

		}

		return Promise.all( pending ).then( function () {

			return results;

		} );

	};

	/**
	 * Specification: https://github.com/KhronosGroup/glTF/blob/master/specification/2.0/README.md#buffers-and-buffer-views
	 * @param {number} bufferIndex
	 * @return {Promise<ArrayBuffer>}
	 */
	GLTFParser.prototype.loadBuffer = function ( bufferIndex ) {

		var bufferDef = this.json.buffers[ bufferIndex ];
		var loader = this.fileLoader;

		if ( bufferDef.type && bufferDef.type !== 'arraybuffer' ) {

			throw new Error( 'THREE.GLTFLoader: ' + bufferDef.type + ' buffer type is not supported.' );

		}

		// If present, GLB container is required to be the first buffer.
		if ( bufferDef.uri === undefined && bufferIndex === 0 ) {

			return Promise.resolve( this.extensions[ EXTENSIONS.KHR_BINARY_GLTF ].body );

		}

		var options = this.options;

		return new Promise( function ( resolve, reject ) {

			loader.load( resolveURL( bufferDef.uri, options.path ), resolve, undefined, function () {

				reject( new Error( 'THREE.GLTFLoader: Failed to load buffer "' + bufferDef.uri + '".' ) );

			} );

		} );

	};

	/**
	 * Specification: https://github.com/KhronosGroup/glTF/blob/master/specification/2.0/README.md#buffers-and-buffer-views
	 * @param {number} bufferViewIndex
	 * @return {Promise<ArrayBuffer>}
	 */
	GLTFParser.prototype.loadBufferView = function ( bufferViewIndex ) {

		var bufferViewDef = this.json.bufferViews[ bufferViewIndex ];

		return this.getDependency( 'buffer', bufferViewDef.buffer ).then( function ( buffer ) {

			var byteLength = bufferViewDef.byteLength || 0;
			var byteOffset = bufferViewDef.byteOffset || 0;
			return buffer.slice( byteOffset, byteOffset + byteLength );

		} );

	};

	/**
	 * Specification: https://github.com/KhronosGroup/glTF/blob/master/specification/2.0/README.md#accessors
	 * @param {number} accessorIndex
	 * @return {Promise<THREE.BufferAttribute|THREE.InterleavedBufferAttribute>}
	 */
	GLTFParser.prototype.loadAccessor = function ( accessorIndex ) {

		var parser = this;
		var json = this.json;

		var accessorDef = this.json.accessors[ accessorIndex ];

		if ( accessorDef.bufferView === undefined && accessorDef.sparse === undefined ) {

			// Ignore empty accessors, which may be used to declare runtime
			// information about attributes coming from another source (e.g. Draco
			// compression extension).
			return null;

		}

		var pendingBufferViews = [];

		if ( accessorDef.bufferView !== undefined ) {

			pendingBufferViews.push( this.getDependency( 'bufferView', accessorDef.bufferView ) );

		} else {

			pendingBufferViews.push( null );

		}

		if ( accessorDef.sparse !== undefined ) {

			pendingBufferViews.push( this.getDependency( 'bufferView', accessorDef.sparse.indices.bufferView ) );
			pendingBufferViews.push( this.getDependency( 'bufferView', accessorDef.sparse.values.bufferView ) );

		}

		return Promise.all( pendingBufferViews ).then( function ( bufferViews ) {

			var bufferView = bufferViews[ 0 ];

			var itemSize = WEBGL_TYPE_SIZES[ accessorDef.type ];
			var TypedArray = WEBGL_COMPONENT_TYPES[ accessorDef.componentType ];

			// For VEC3: itemSize is 3, elementBytes is 4, itemBytes is 12.
			var elementBytes = TypedArray.BYTES_PER_ELEMENT;
			var itemBytes = elementBytes * itemSize;
			var byteOffset = accessorDef.byteOffset || 0;
			var byteStride = accessorDef.bufferView !== undefined ? json.bufferViews[ accessorDef.bufferView ].byteStride : undefined;
			var normalized = accessorDef.normalized === true;
			var array, bufferAttribute;

			// The buffer is not interleaved if the stride is the item size in bytes.
			if ( byteStride && byteStride !== itemBytes ) {

				var ibCacheKey = 'InterleavedBuffer:' + accessorDef.bufferView + ':' + accessorDef.componentType;
				var ib = parser.cache.get( ibCacheKey );

				if ( ! ib ) {

					// Use the full buffer if it's interleaved.
					array = new TypedArray( bufferView );

					// Integer parameters to IB/IBA are in array elements, not bytes.
					ib = new THREE.InterleavedBuffer( array, byteStride / elementBytes );

					parser.cache.add( ibCacheKey, ib );

				}

				bufferAttribute = new THREE.InterleavedBufferAttribute( ib, itemSize, byteOffset / elementBytes, normalized );

			} else {

				if ( bufferView === null ) {

					array = new TypedArray( accessorDef.count * itemSize );

				} else {

					array = new TypedArray( bufferView, byteOffset, accessorDef.count * itemSize );

				}

				bufferAttribute = new THREE.BufferAttribute( array, itemSize, normalized );

			}

			// https://github.com/KhronosGroup/glTF/blob/master/specification/2.0/README.md#sparse-accessors
			if ( accessorDef.sparse !== undefined ) {

				var itemSizeIndices = WEBGL_TYPE_SIZES.SCALAR;
				var TypedArrayIndices = WEBGL_COMPONENT_TYPES[ accessorDef.sparse.indices.componentType ];

				var byteOffsetIndices = accessorDef.sparse.indices.byteOffset || 0;
				var byteOffsetValues = accessorDef.sparse.values.byteOffset || 0;

				var sparseIndices = new TypedArrayIndices( bufferViews[ 1 ], byteOffsetIndices, accessorDef.sparse.count * itemSizeIndices );
				var sparseValues = new TypedArray( bufferViews[ 2 ], byteOffsetValues, accessorDef.sparse.count * itemSize );

				if ( bufferView !== null ) {

					// Avoid modifying the original ArrayBuffer, if the bufferView wasn't initialized with zeroes.
					bufferAttribute.setArray( bufferAttribute.array.slice() );

				}

				for ( var i = 0, il = sparseIndices.length; i < il; i ++ ) {

					var index = sparseIndices[ i ];

					bufferAttribute.setX( index, sparseValues[ i * itemSize ] );
					if ( itemSize >= 2 ) bufferAttribute.setY( index, sparseValues[ i * itemSize + 1 ] );
					if ( itemSize >= 3 ) bufferAttribute.setZ( index, sparseValues[ i * itemSize + 2 ] );
					if ( itemSize >= 4 ) bufferAttribute.setW( index, sparseValues[ i * itemSize + 3 ] );
					if ( itemSize >= 5 ) throw new Error( 'THREE.GLTFLoader: Unsupported itemSize in sparse BufferAttribute.' );

				}

			}

			return bufferAttribute;

		} );

	};

	/**
	 * Specification: https://github.com/KhronosGroup/glTF/tree/master/specification/2.0#textures
	 * @param {number} textureIndex
	 * @return {Promise<THREE.Texture>}
	 */
	GLTFParser.prototype.loadTexture = function ( textureIndex ) {

		var parser = this;
		var json = this.json;
		var options = this.options;
		var textureLoader = this.textureLoader;

		var URL = window.URL || window.webkitURL;

		var textureDef = json.textures[ textureIndex ];

		var textureExtensions = textureDef.extensions || {};

		var source;

		if ( textureExtensions[ EXTENSIONS.MSFT_TEXTURE_DDS ] ) {

			source = json.images[ textureExtensions[ EXTENSIONS.MSFT_TEXTURE_DDS ].source ];

		} else {

			source = json.images[ textureDef.source ];

		}

		var sourceURI = source.uri;
		var isObjectURL = false;

		if ( source.bufferView !== undefined ) {

			// Load binary image data from bufferView, if provided.

			sourceURI = parser.getDependency( 'bufferView', source.bufferView ).then( function ( bufferView ) {

				isObjectURL = true;
				var blob = new Blob( [ bufferView ], { type: source.mimeType } );
				sourceURI = URL.createObjectURL( blob );
				return sourceURI;

			} );

		}

		return Promise.resolve( sourceURI ).then( function ( sourceURI ) {

			// Load Texture resource.

			var loader = THREE.Loader.Handlers.get( sourceURI );

			if ( ! loader ) {

				loader = textureExtensions[ EXTENSIONS.MSFT_TEXTURE_DDS ]
					? parser.extensions[ EXTENSIONS.MSFT_TEXTURE_DDS ].ddsLoader
					: textureLoader;

			}

			return new Promise( function ( resolve, reject ) {

				loader.load( resolveURL( sourceURI, options.path ), resolve, undefined, reject );

			} );

		} ).then( function ( texture ) {

			// Clean up resources and configure Texture.

			if ( isObjectURL === true ) {

				URL.revokeObjectURL( sourceURI );

			}

			texture.flipY = false;

			if ( textureDef.name !== undefined ) texture.name = textureDef.name;

			// Ignore unknown mime types, like DDS files.
			if ( source.mimeType in MIME_TYPE_FORMATS ) {

				texture.format = MIME_TYPE_FORMATS[ source.mimeType ];

			}

			var samplers = json.samplers || {};
			var sampler = samplers[ textureDef.sampler ] || {};

			texture.magFilter = WEBGL_FILTERS[ sampler.magFilter ] || THREE.LinearFilter;
			texture.minFilter = WEBGL_FILTERS[ sampler.minFilter ] || THREE.LinearMipMapLinearFilter;
			texture.wrapS = WEBGL_WRAPPINGS[ sampler.wrapS ] || THREE.RepeatWrapping;
			texture.wrapT = WEBGL_WRAPPINGS[ sampler.wrapT ] || THREE.RepeatWrapping;

			return texture;

		} );

	};

	/**
	 * Asynchronously assigns a texture to the given material parameters.
	 * @param {Object} materialParams
	 * @param {string} textureName
	 * @param {number} textureIndex
	 * @return {Promise<THREE.Texture>}
	 */
	GLTFParser.prototype.assignTexture = function ( materialParams, textureName, textureIndex ) {

		return this.getDependency( 'texture', textureIndex ).then( function ( texture ) {

			materialParams[ textureName ] = texture;

		} );

	};

	/**
	 * Specification: https://github.com/KhronosGroup/glTF/blob/master/specification/2.0/README.md#materials
	 * @param {number} materialIndex
	 * @return {Promise<THREE.Material>}
	 */
	GLTFParser.prototype.loadMaterial = function ( materialIndex ) {

		var parser = this;
		var json = this.json;
		var extensions = this.extensions;
		var materialDef = json.materials[ materialIndex ];

		var materialType;
		var materialParams = {};
		var materialExtensions = materialDef.extensions || {};

		var pending = [];

		if ( materialExtensions[ EXTENSIONS.KHR_MATERIALS_PBR_SPECULAR_GLOSSINESS ] ) {

			var sgExtension = extensions[ EXTENSIONS.KHR_MATERIALS_PBR_SPECULAR_GLOSSINESS ];
			materialType = sgExtension.getMaterialType( materialDef );
			pending.push( sgExtension.extendParams( materialParams, materialDef, parser ) );

		} else if ( materialExtensions[ EXTENSIONS.KHR_MATERIALS_UNLIT ] ) {

			var kmuExtension = extensions[ EXTENSIONS.KHR_MATERIALS_UNLIT ];
			materialType = kmuExtension.getMaterialType( materialDef );
			pending.push( kmuExtension.extendParams( materialParams, materialDef, parser ) );

		} else {

			// Specification:
			// https://github.com/KhronosGroup/glTF/tree/master/specification/2.0#metallic-roughness-material

			materialType = THREE.MeshStandardMaterial;

			var metallicRoughness = materialDef.pbrMetallicRoughness || {};

			materialParams.color = new THREE.Color( 1.0, 1.0, 1.0 );
			materialParams.opacity = 1.0;

			if ( Array.isArray( metallicRoughness.baseColorFactor ) ) {

				var array = metallicRoughness.baseColorFactor;

				materialParams.color.fromArray( array );
				materialParams.opacity = array[ 3 ];

			}

			if ( metallicRoughness.baseColorTexture !== undefined ) {

				pending.push( parser.assignTexture( materialParams, 'map', metallicRoughness.baseColorTexture.index ) );

			}

			materialParams.metalness = metallicRoughness.metallicFactor !== undefined ? metallicRoughness.metallicFactor : 1.0;
			materialParams.roughness = metallicRoughness.roughnessFactor !== undefined ? metallicRoughness.roughnessFactor : 1.0;

			if ( metallicRoughness.metallicRoughnessTexture !== undefined ) {

				var textureIndex = metallicRoughness.metallicRoughnessTexture.index;
				pending.push( parser.assignTexture( materialParams, 'metalnessMap', textureIndex ) );
				pending.push( parser.assignTexture( materialParams, 'roughnessMap', textureIndex ) );

			}

		}

		if ( materialDef.doubleSided === true ) {

			materialParams.side = THREE.DoubleSide;

		}

		var alphaMode = materialDef.alphaMode || ALPHA_MODES.OPAQUE;

		if ( alphaMode === ALPHA_MODES.BLEND ) {

			materialParams.transparent = true;

		} else {

			materialParams.transparent = false;

			if ( alphaMode === ALPHA_MODES.MASK ) {

				materialParams.alphaTest = materialDef.alphaCutoff !== undefined ? materialDef.alphaCutoff : 0.5;

			}

		}

		if ( materialDef.normalTexture !== undefined && materialType !== THREE.MeshBasicMaterial ) {

			pending.push( parser.assignTexture( materialParams, 'normalMap', materialDef.normalTexture.index ) );

			materialParams.normalScale = new THREE.Vector2( 1, 1 );

			if ( materialDef.normalTexture.scale !== undefined ) {

				materialParams.normalScale.set( materialDef.normalTexture.scale, materialDef.normalTexture.scale );

			}

		}

		if ( materialDef.occlusionTexture !== undefined && materialType !== THREE.MeshBasicMaterial ) {

			pending.push( parser.assignTexture( materialParams, 'aoMap', materialDef.occlusionTexture.index ) );

			if ( materialDef.occlusionTexture.strength !== undefined ) {

				materialParams.aoMapIntensity = materialDef.occlusionTexture.strength;

			}

		}

		if ( materialDef.emissiveFactor !== undefined && materialType !== THREE.MeshBasicMaterial ) {

			materialParams.emissive = new THREE.Color().fromArray( materialDef.emissiveFactor );

		}

		if ( materialDef.emissiveTexture !== undefined && materialType !== THREE.MeshBasicMaterial ) {

			pending.push( parser.assignTexture( materialParams, 'emissiveMap', materialDef.emissiveTexture.index ) );

		}

		return Promise.all( pending ).then( function () {

			var material;

			if ( materialType === THREE.ShaderMaterial ) {

				material = extensions[ EXTENSIONS.KHR_MATERIALS_PBR_SPECULAR_GLOSSINESS ].createMaterial( materialParams );

			} else {

				material = new materialType( materialParams );

			}

			if ( materialDef.name !== undefined ) material.name = materialDef.name;

			// Normal map textures use OpenGL conventions:
			// https://github.com/KhronosGroup/glTF/tree/master/specification/2.0#materialnormaltexture
			if ( material.normalScale ) {

				material.normalScale.y = - material.normalScale.y;

			}

			// baseColorTexture, emissiveTexture, and specularGlossinessTexture use sRGB encoding.
			if ( material.map ) material.map.encoding = THREE.sRGBEncoding;
			if ( material.emissiveMap ) material.emissiveMap.encoding = THREE.sRGBEncoding;
			if ( material.specularMap ) material.specularMap.encoding = THREE.sRGBEncoding;

			assignExtrasToUserData( material, materialDef );

			if ( materialDef.extensions ) addUnknownExtensionsToUserData( extensions, material, materialDef );

			return material;

		} );

	};

	/**
	 * @param {THREE.BufferGeometry} geometry
	 * @param {GLTF.Primitive} primitiveDef
	 * @param {GLTFParser} parser
	 * @return {Promise<THREE.BufferGeometry>}
	 */
	function addPrimitiveAttributes( geometry, primitiveDef, parser ) {

		var attributes = primitiveDef.attributes;

		var pending = [];

		function assignAttributeAccessor( accessorIndex, attributeName ) {

			return parser.getDependency( 'accessor', accessorIndex )
				.then( function ( accessor ) {

					geometry.addAttribute( attributeName, accessor );

				} );

		}

		for ( var gltfAttributeName in attributes ) {

			var threeAttributeName = ATTRIBUTES[ gltfAttributeName ];

			if ( ! threeAttributeName ) continue;

			// Skip attributes already provided by e.g. Draco extension.
			if ( threeAttributeName in geometry.attributes ) continue;

			pending.push( assignAttributeAccessor( attributes[ gltfAttributeName ], threeAttributeName ) );

		}

		if ( primitiveDef.indices !== undefined && ! geometry.index ) {

			var accessor = parser.getDependency( 'accessor', primitiveDef.indices ).then( function ( accessor ) {

				geometry.setIndex( accessor );

			} );

			pending.push( accessor );

		}

		assignExtrasToUserData( geometry, primitiveDef );

		return Promise.all( pending ).then( function () {

			return primitiveDef.targets !== undefined
				? addMorphTargets( geometry, primitiveDef.targets, parser )
				: geometry;

		} );

	}

	/**
	 * Specification: https://github.com/KhronosGroup/glTF/blob/master/specification/2.0/README.md#geometry
	 *
	 * Creates BufferGeometries from primitives.
	 * If we can build a single BufferGeometry with .groups from multiple primitives, returns one BufferGeometry.
	 * Otherwise, returns BufferGeometries without .groups as many as primitives.
	 *
	 * @param {Array<GLTF.Primitive>} primitives
	 * @return {Promise<Array<THREE.BufferGeometry>>}
	 */
	GLTFParser.prototype.loadGeometries = function ( primitives ) {

		var parser = this;
		var extensions = this.extensions;
		var cache = this.primitiveCache;

		var isMultiPass = isMultiPassGeometry( primitives );
		var originalPrimitives;

		if ( isMultiPass ) {

			originalPrimitives = primitives; // save original primitives and use later

			// We build a single BufferGeometry with .groups from multiple primitives
			// because all primitives share the same attributes/morph/mode and have indices.

			primitives = [ primitives[ 0 ] ];

			// Sets .groups and combined indices to a geometry later in this method.

		}

		var pending = [];

		for ( var i = 0, il = primitives.length; i < il; i ++ ) {

			var primitive = primitives[ i ];

			// See if we've already created this geometry
			var cached = getCachedGeometry( cache, primitive );

			if ( cached ) {

				// Use the cached geometry if it exists
				pending.push( cached );

			} else {

				var geometryPromise;

				if ( primitive.extensions && primitive.extensions[ EXTENSIONS.KHR_DRACO_MESH_COMPRESSION ] ) {

					// Use DRACO geometry if available
					geometryPromise = extensions[ EXTENSIONS.KHR_DRACO_MESH_COMPRESSION ]
						.decodePrimitive( primitive, parser )
						.then( function ( geometry ) {

							return addPrimitiveAttributes( geometry, primitive, parser );

						} );

				} else {

					// Otherwise create a new geometry
					geometryPromise = addPrimitiveAttributes( new THREE.BufferGeometry(), primitive, parser );

				}

				// Cache this geometry
				cache.push( { primitive: primitive, promise: geometryPromise } );

				pending.push( geometryPromise );

			}

		}

		return Promise.all( pending ).then( function ( geometries ) {

			if ( isMultiPass ) {

				var baseGeometry = geometries[ 0 ];

				// See if we've already created this combined geometry
				var cache = parser.multiPassGeometryCache;
				var cached = getCachedMultiPassGeometry( cache, baseGeometry, originalPrimitives );

				if ( cached !== null ) return [ cached.geometry ];

				// Cloning geometry because of index override.
				// Attributes can be reused so cloning by myself here.
				var geometry = new THREE.BufferGeometry();

				geometry.name = baseGeometry.name;
				geometry.userData = baseGeometry.userData;

				for ( var key in baseGeometry.attributes ) geometry.addAttribute( key, baseGeometry.attributes[ key ] );
				for ( var key in baseGeometry.morphAttributes ) geometry.morphAttributes[ key ] = baseGeometry.morphAttributes[ key ];

				var pendingIndices = [];

				for ( var i = 0, il = originalPrimitives.length; i < il; i ++ ) {

					pendingIndices.push( parser.getDependency( 'accessor', originalPrimitives[ i ].indices ) );

				}

				return Promise.all( pendingIndices ).then( function ( accessors ) {

					var indices = [];
					var offset = 0;

					for ( var i = 0, il = originalPrimitives.length; i < il; i ++ ) {

						var accessor = accessors[ i ];

						for ( var j = 0, jl = accessor.count; j < jl; j ++ ) indices.push( accessor.array[ j ] );

						geometry.addGroup( offset, accessor.count, i );

						offset += accessor.count;

					}

					geometry.setIndex( indices );

					cache.push( { geometry: geometry, baseGeometry: baseGeometry, primitives: originalPrimitives } );

					return [ geometry ];

				} );

			} else if ( geometries.length > 1 && THREE.BufferGeometryUtils !== undefined ) {

				// Tries to merge geometries with BufferGeometryUtils if possible

				for ( var i = 1, il = primitives.length; i < il; i ++ ) {

					// can't merge if draw mode is different
					if ( primitives[ 0 ].mode !== primitives[ i ].mode ) return geometries;

				}

				// See if we've already created this combined geometry
				var cache = parser.multiplePrimitivesCache;
				var cached = getCachedCombinedGeometry( cache, geometries );

				if ( cached ) {

					if ( cached.geometry !== null ) return [ cached.geometry ];

				} else {

					var geometry = THREE.BufferGeometryUtils.mergeBufferGeometries( geometries, true );

					cache.push( { geometry: geometry, baseGeometries: geometries } );

					if ( geometry !== null ) return [ geometry ];

				}

			}

			return geometries;

		} );

	};

	/**
	 * Specification: https://github.com/KhronosGroup/glTF/blob/master/specification/2.0/README.md#meshes
	 * @param {number} meshIndex
	 * @return {Promise<THREE.Group|THREE.Mesh|THREE.SkinnedMesh>}
	 */
	GLTFParser.prototype.loadMesh = function ( meshIndex ) {

		var parser = this;
		var json = this.json;
		var extensions = this.extensions;

		var meshDef = json.meshes[ meshIndex ];
		var primitives = meshDef.primitives;

		var pending = [];

		for ( var i = 0, il = primitives.length; i < il; i ++ ) {

			var material = primitives[ i ].material === undefined
				? createDefaultMaterial()
				: this.getDependency( 'material', primitives[ i ].material );

			pending.push( material );

		}

		return Promise.all( pending ).then( function ( originalMaterials ) {

			return parser.loadGeometries( primitives ).then( function ( geometries ) {

				var isMultiMaterial = geometries.length === 1 && geometries[ 0 ].groups.length > 0;

				var meshes = [];

				for ( var i = 0, il = geometries.length; i < il; i ++ ) {

					var geometry = geometries[ i ];
					var primitive = primitives[ i ];

					// 1. create Mesh

					var mesh;

					var material = isMultiMaterial ? originalMaterials : originalMaterials[ i ];

					if ( primitive.mode === WEBGL_CONSTANTS.TRIANGLES ||
						primitive.mode === WEBGL_CONSTANTS.TRIANGLE_STRIP ||
						primitive.mode === WEBGL_CONSTANTS.TRIANGLE_FAN ||
						primitive.mode === undefined ) {

						// .isSkinnedMesh isn't in glTF spec. See .markDefs()
						mesh = meshDef.isSkinnedMesh === true
							? new THREE.SkinnedMesh( geometry, material )
							: new THREE.Mesh( geometry, material );

						if ( primitive.mode === WEBGL_CONSTANTS.TRIANGLE_STRIP ) {

							mesh.drawMode = THREE.TriangleStripDrawMode;

						} else if ( primitive.mode === WEBGL_CONSTANTS.TRIANGLE_FAN ) {

							mesh.drawMode = THREE.TriangleFanDrawMode;

						}

					} else if ( primitive.mode === WEBGL_CONSTANTS.LINES ) {

						mesh = new THREE.LineSegments( geometry, material );

					} else if ( primitive.mode === WEBGL_CONSTANTS.LINE_STRIP ) {

						mesh = new THREE.Line( geometry, material );

					} else if ( primitive.mode === WEBGL_CONSTANTS.LINE_LOOP ) {

						mesh = new THREE.LineLoop( geometry, material );

					} else if ( primitive.mode === WEBGL_CONSTANTS.POINTS ) {

						mesh = new THREE.Points( geometry, material );

					} else {

						throw new Error( 'THREE.GLTFLoader: Primitive mode unsupported: ' + primitive.mode );

					}

					if ( Object.keys( mesh.geometry.morphAttributes ).length > 0 ) {

						updateMorphTargets( mesh, meshDef );

					}

					mesh.name = meshDef.name || ( 'mesh_' + meshIndex );

					if ( geometries.length > 1 ) mesh.name += '_' + i;

					assignExtrasToUserData( mesh, meshDef );

					meshes.push( mesh );

					// 2. update Material depending on Mesh and BufferGeometry

					var materials = isMultiMaterial ? mesh.material : [ mesh.material ];

					var useVertexColors = geometry.attributes.color !== undefined;
					var useFlatShading = geometry.attributes.normal === undefined;
					var useSkinning = mesh.isSkinnedMesh === true;
					var useMorphTargets = Object.keys( geometry.morphAttributes ).length > 0;
					var useMorphNormals = useMorphTargets && geometry.morphAttributes.normal !== undefined;

					for ( var j = 0, jl = materials.length; j < jl; j ++ ) {

						var material = materials[ j ];

						if ( mesh.isPoints ) {

							var cacheKey = 'PointsMaterial:' + material.uuid;

							var pointsMaterial = parser.cache.get( cacheKey );

							if ( ! pointsMaterial ) {

								pointsMaterial = new THREE.PointsMaterial();
								THREE.Material.prototype.copy.call( pointsMaterial, material );
								pointsMaterial.color.copy( material.color );
								pointsMaterial.map = material.map;
								pointsMaterial.lights = false; // PointsMaterial doesn't support lights yet

								parser.cache.add( cacheKey, pointsMaterial );

							}

							material = pointsMaterial;

						} else if ( mesh.isLine ) {

							var cacheKey = 'LineBasicMaterial:' + material.uuid;

							var lineMaterial = parser.cache.get( cacheKey );

							if ( ! lineMaterial ) {

								lineMaterial = new THREE.LineBasicMaterial();
								THREE.Material.prototype.copy.call( lineMaterial, material );
								lineMaterial.color.copy( material.color );
								lineMaterial.lights = false; // LineBasicMaterial doesn't support lights yet

								parser.cache.add( cacheKey, lineMaterial );

							}

							material = lineMaterial;

						}

						// Clone the material if it will be modified
						if ( useVertexColors || useFlatShading || useSkinning || useMorphTargets ) {

							var cacheKey = 'ClonedMaterial:' + material.uuid + ':';

							if ( material.isGLTFSpecularGlossinessMaterial ) cacheKey += 'specular-glossiness:';
							if ( useSkinning ) cacheKey += 'skinning:';
							if ( useVertexColors ) cacheKey += 'vertex-colors:';
							if ( useFlatShading ) cacheKey += 'flat-shading:';
							if ( useMorphTargets ) cacheKey += 'morph-targets:';
							if ( useMorphNormals ) cacheKey += 'morph-normals:';

							var cachedMaterial = parser.cache.get( cacheKey );

							if ( ! cachedMaterial ) {

								cachedMaterial = material.isGLTFSpecularGlossinessMaterial
									? extensions[ EXTENSIONS.KHR_MATERIALS_PBR_SPECULAR_GLOSSINESS ].cloneMaterial( material )
									: material.clone();

								if ( useSkinning ) cachedMaterial.skinning = true;
								if ( useVertexColors ) cachedMaterial.vertexColors = THREE.VertexColors;
								if ( useFlatShading ) cachedMaterial.flatShading = true;
								if ( useMorphTargets ) cachedMaterial.morphTargets = true;
								if ( useMorphNormals ) cachedMaterial.morphNormals = true;

								parser.cache.add( cacheKey, cachedMaterial );

							}

							material = cachedMaterial;

						}

						materials[ j ] = material;

						// workarounds for mesh and geometry

						if ( material.aoMap && geometry.attributes.uv2 === undefined && geometry.attributes.uv !== undefined ) {

							console.log( 'THREE.GLTFLoader: Duplicating UVs to support aoMap.' );
							geometry.addAttribute( 'uv2', new THREE.BufferAttribute( geometry.attributes.uv.array, 2 ) );

						}

						if ( material.isGLTFSpecularGlossinessMaterial ) {

							// for GLTFSpecularGlossinessMaterial(ShaderMaterial) uniforms runtime update
							mesh.onBeforeRender = extensions[ EXTENSIONS.KHR_MATERIALS_PBR_SPECULAR_GLOSSINESS ].refreshUniforms;

						}

					}

					mesh.material = isMultiMaterial ? materials : materials[ 0 ];

				}

				if ( meshes.length === 1 ) {

					return meshes[ 0 ];

				}

				var group = new THREE.Group();

				for ( var i = 0, il = meshes.length; i < il; i ++ ) {

					group.add( meshes[ i ] );

				}

				return group;

			} );

		} );

	};

	/**
	 * Specification: https://github.com/KhronosGroup/glTF/tree/master/specification/2.0#cameras
	 * @param {number} cameraIndex
	 * @return {Promise<THREE.Camera>}
	 */
	GLTFParser.prototype.loadCamera = function ( cameraIndex ) {

		var camera;
		var cameraDef = this.json.cameras[ cameraIndex ];
		var params = cameraDef[ cameraDef.type ];

		if ( ! params ) {

			console.warn( 'THREE.GLTFLoader: Missing camera parameters.' );
			return;

		}

		if ( cameraDef.type === 'perspective' ) {

			camera = new THREE.PerspectiveCamera( THREE.Math.radToDeg( params.yfov ), params.aspectRatio || 1, params.znear || 1, params.zfar || 2e6 );

		} else if ( cameraDef.type === 'orthographic' ) {

			camera = new THREE.OrthographicCamera( params.xmag / - 2, params.xmag / 2, params.ymag / 2, params.ymag / - 2, params.znear, params.zfar );

		}

		if ( cameraDef.name !== undefined ) camera.name = cameraDef.name;

		assignExtrasToUserData( camera, cameraDef );

		return Promise.resolve( camera );

	};

	/**
	 * Specification: https://github.com/KhronosGroup/glTF/tree/master/specification/2.0#skins
	 * @param {number} skinIndex
	 * @return {Promise<Object>}
	 */
	GLTFParser.prototype.loadSkin = function ( skinIndex ) {

		var skinDef = this.json.skins[ skinIndex ];

		var skinEntry = { joints: skinDef.joints };

		if ( skinDef.inverseBindMatrices === undefined ) {

			return Promise.resolve( skinEntry );

		}

		return this.getDependency( 'accessor', skinDef.inverseBindMatrices ).then( function ( accessor ) {

			skinEntry.inverseBindMatrices = accessor;

			return skinEntry;

		} );

	};

	/**
	 * Specification: https://github.com/KhronosGroup/glTF/tree/master/specification/2.0#animations
	 * @param {number} animationIndex
	 * @return {Promise<THREE.AnimationClip>}
	 */
	GLTFParser.prototype.loadAnimation = function ( animationIndex ) {

		var json = this.json;

		var animationDef = json.animations[ animationIndex ];

		var pendingNodes = [];
		var pendingInputAccessors = [];
		var pendingOutputAccessors = [];
		var pendingSamplers = [];
		var pendingTargets = [];

		for ( var i = 0, il = animationDef.channels.length; i < il; i ++ ) {

			var channel = animationDef.channels[ i ];
			var sampler = animationDef.samplers[ channel.sampler ];
			var target = channel.target;
			var name = target.node !== undefined ? target.node : target.id; // NOTE: target.id is deprecated.
			var input = animationDef.parameters !== undefined ? animationDef.parameters[ sampler.input ] : sampler.input;
			var output = animationDef.parameters !== undefined ? animationDef.parameters[ sampler.output ] : sampler.output;

			pendingNodes.push( this.getDependency( 'node', name ) );
			pendingInputAccessors.push( this.getDependency( 'accessor', input ) );
			pendingOutputAccessors.push( this.getDependency( 'accessor', output ) );
			pendingSamplers.push( sampler );
			pendingTargets.push( target );

		}

		return Promise.all( [

			Promise.all( pendingNodes ),
			Promise.all( pendingInputAccessors ),
			Promise.all( pendingOutputAccessors ),
			Promise.all( pendingSamplers ),
			Promise.all( pendingTargets )

		] ).then( function ( dependencies ) {

			var nodes = dependencies[ 0 ];
			var inputAccessors = dependencies[ 1 ];
			var outputAccessors = dependencies[ 2 ];
			var samplers = dependencies[ 3 ];
			var targets = dependencies[ 4 ];

			var tracks = [];

			for ( var i = 0, il = nodes.length; i < il; i ++ ) {

				var node = nodes[ i ];
				var inputAccessor = inputAccessors[ i ];
				var outputAccessor = outputAccessors[ i ];
				var sampler = samplers[ i ];
				var target = targets[ i ];

				if ( node === undefined ) continue;

				node.updateMatrix();
				node.matrixAutoUpdate = true;

				var TypedKeyframeTrack;

				switch ( PATH_PROPERTIES[ target.path ] ) {

					case PATH_PROPERTIES.weights:

						TypedKeyframeTrack = THREE.NumberKeyframeTrack;
						break;

					case PATH_PROPERTIES.rotation:

						TypedKeyframeTrack = THREE.QuaternionKeyframeTrack;
						break;

					case PATH_PROPERTIES.position:
					case PATH_PROPERTIES.scale:
					default:

						TypedKeyframeTrack = THREE.VectorKeyframeTrack;
						break;

				}

				var targetName = node.name ? node.name : node.uuid;

				var interpolation = sampler.interpolation !== undefined ? INTERPOLATION[ sampler.interpolation ] : THREE.InterpolateLinear;

				var targetNames = [];

				if ( PATH_PROPERTIES[ target.path ] === PATH_PROPERTIES.weights ) {

					// node can be THREE.Group here but
					// PATH_PROPERTIES.weights(morphTargetInfluences) should be
					// the property of a mesh object under group.

					node.traverse( function ( object ) {

						if ( object.isMesh === true && object.morphTargetInfluences ) {

							targetNames.push( object.name ? object.name : object.uuid );

						}

					} );

				} else {

					targetNames.push( targetName );

				}

				// KeyframeTrack.optimize() will modify given 'times' and 'values'
				// buffers before creating a truncated copy to keep. Because buffers may
				// be reused by other tracks, make copies here.
				for ( var j = 0, jl = targetNames.length; j < jl; j ++ ) {

					var track = new TypedKeyframeTrack(
						targetNames[ j ] + '.' + PATH_PROPERTIES[ target.path ],
						THREE.AnimationUtils.arraySlice( inputAccessor.array, 0 ),
						THREE.AnimationUtils.arraySlice( outputAccessor.array, 0 ),
						interpolation
					);

					// Here is the trick to enable custom interpolation.
					// Overrides .createInterpolant in a factory method which creates custom interpolation.
					if ( sampler.interpolation === 'CUBICSPLINE' ) {

						track.createInterpolant = function InterpolantFactoryMethodGLTFCubicSpline( result ) {

							// A CUBICSPLINE keyframe in glTF has three output values for each input value,
							// representing inTangent, splineVertex, and outTangent. As a result, track.getValueSize()
							// must be divided by three to get the interpolant's sampleSize argument.

							return new GLTFCubicSplineInterpolant( this.times, this.values, this.getValueSize() / 3, result );

						};

						// Workaround, provide an alternate way to know if the interpolant type is cubis spline to track.
						// track.getInterpolation() doesn't return valid value for custom interpolant.
						track.createInterpolant.isInterpolantFactoryMethodGLTFCubicSpline = true;

					}

					tracks.push( track );

				}

			}

			var name = animationDef.name !== undefined ? animationDef.name : 'animation_' + animationIndex;

			return new THREE.AnimationClip( name, undefined, tracks );

		} );

	};

	/**
	 * Specification: https://github.com/KhronosGroup/glTF/tree/master/specification/2.0#nodes-and-hierarchy
	 * @param {number} nodeIndex
	 * @return {Promise<THREE.Object3D>}
	 */
	GLTFParser.prototype.loadNode = function ( nodeIndex ) {

		var json = this.json;
		var extensions = this.extensions;
		var parser = this;

		var meshReferences = json.meshReferences;
		var meshUses = json.meshUses;

		var nodeDef = json.nodes[ nodeIndex ];

		return new Promise( function ( resolve ) {

			// .isBone isn't in glTF spec. See .markDefs
			if ( nodeDef.isBone === true ) {

				resolve( new THREE.Bone() );

			} else if ( nodeDef.mesh !== undefined ) {

				parser.getDependency( 'mesh', nodeDef.mesh ).then( function ( mesh ) {

					var node;

					if ( meshReferences[ nodeDef.mesh ] > 1 ) {

						var instanceNum = meshUses[ nodeDef.mesh ] ++;

						node = mesh.clone();
						node.name += '_instance_' + instanceNum;

						// onBeforeRender copy for Specular-Glossiness
						node.onBeforeRender = mesh.onBeforeRender;

						for ( var i = 0, il = node.children.length; i < il; i ++ ) {

							node.children[ i ].name += '_instance_' + instanceNum;
							node.children[ i ].onBeforeRender = mesh.children[ i ].onBeforeRender;

						}

					} else {

						node = mesh;

					}

					resolve( node );

				} );

			} else if ( nodeDef.camera !== undefined ) {

				parser.getDependency( 'camera', nodeDef.camera ).then( resolve );

			} else if ( nodeDef.extensions
				&& nodeDef.extensions[ EXTENSIONS.KHR_LIGHTS_PUNCTUAL ]
				&& nodeDef.extensions[ EXTENSIONS.KHR_LIGHTS_PUNCTUAL ].light !== undefined ) {

				parser.getDependency( 'light', nodeDef.extensions[ EXTENSIONS.KHR_LIGHTS_PUNCTUAL ].light ).then( resolve );

			} else {

				resolve( new THREE.Object3D() );

			}

		} ).then( function ( node ) {

			if ( nodeDef.name !== undefined ) {

				node.name = THREE.PropertyBinding.sanitizeNodeName( nodeDef.name );

			}

			assignExtrasToUserData( node, nodeDef );

			if ( nodeDef.extensions ) addUnknownExtensionsToUserData( extensions, node, nodeDef );

			if ( nodeDef.matrix !== undefined ) {

				var matrix = new THREE.Matrix4();
				matrix.fromArray( nodeDef.matrix );
				node.applyMatrix( matrix );

			} else {

				if ( nodeDef.translation !== undefined ) {

					node.position.fromArray( nodeDef.translation );

				}

				if ( nodeDef.rotation !== undefined ) {

					node.quaternion.fromArray( nodeDef.rotation );

				}

				if ( nodeDef.scale !== undefined ) {

					node.scale.fromArray( nodeDef.scale );

				}

			}

			return node;

		} );

	};

	/**
	 * Specification: https://github.com/KhronosGroup/glTF/tree/master/specification/2.0#scenes
	 * @param {number} sceneIndex
	 * @return {Promise<THREE.Scene>}
	 */
	GLTFParser.prototype.loadScene = function () {

		// scene node hierachy builder

		function buildNodeHierachy( nodeId, parentObject, json, parser ) {

			var nodeDef = json.nodes[ nodeId ];

			return parser.getDependency( 'node', nodeId ).then( function ( node ) {

				if ( nodeDef.skin === undefined ) return node;

				// build skeleton here as well

				var skinEntry;

				return parser.getDependency( 'skin', nodeDef.skin ).then( function ( skin ) {

					skinEntry = skin;

					var pendingJoints = [];

					for ( var i = 0, il = skinEntry.joints.length; i < il; i ++ ) {

						pendingJoints.push( parser.getDependency( 'node', skinEntry.joints[ i ] ) );

					}

					return Promise.all( pendingJoints );

				} ).then( function ( jointNodes ) {

					var meshes = node.isGroup === true ? node.children : [ node ];

					for ( var i = 0, il = meshes.length; i < il; i ++ ) {

						var mesh = meshes[ i ];

						var bones = [];
						var boneInverses = [];

						for ( var j = 0, jl = jointNodes.length; j < jl; j ++ ) {

							var jointNode = jointNodes[ j ];

							if ( jointNode ) {

								bones.push( jointNode );

								var mat = new THREE.Matrix4();

								if ( skinEntry.inverseBindMatrices !== undefined ) {

									mat.fromArray( skinEntry.inverseBindMatrices.array, j * 16 );

								}

								boneInverses.push( mat );

							} else {

								console.warn( 'THREE.GLTFLoader: Joint "%s" could not be found.', skinEntry.joints[ j ] );

							}

						}

						mesh.bind( new THREE.Skeleton( bones, boneInverses ), mesh.matrixWorld );

					};

					return node;

				} );

			} ).then( function ( node ) {

				// build node hierachy

				parentObject.add( node );

				var pending = [];

				if ( nodeDef.children ) {

					var children = nodeDef.children;

					for ( var i = 0, il = children.length; i < il; i ++ ) {

						var child = children[ i ];
						pending.push( buildNodeHierachy( child, node, json, parser ) );

					}

				}

				return Promise.all( pending );

			} );

		}

		return function loadScene( sceneIndex ) {

			var json = this.json;
			var extensions = this.extensions;
			var sceneDef = this.json.scenes[ sceneIndex ];
			var parser = this;

			var scene = new THREE.Scene();
			if ( sceneDef.name !== undefined ) scene.name = sceneDef.name;

			assignExtrasToUserData( scene, sceneDef );

			if ( sceneDef.extensions ) addUnknownExtensionsToUserData( extensions, scene, sceneDef );

			var nodeIds = sceneDef.nodes || [];

			var pending = [];

			for ( var i = 0, il = nodeIds.length; i < il; i ++ ) {

				pending.push( buildNodeHierachy( nodeIds[ i ], scene, json, parser ) );

			}

			return Promise.all( pending ).then( function () {

				return scene;

			} );

		};

	}();

	return GLTFLoader;

} )();<|MERGE_RESOLUTION|>--- conflicted
+++ resolved
@@ -329,41 +329,18 @@
 
 		var range = lightDef.range !== undefined ? lightDef.range : 0;
 
-<<<<<<< HEAD
 		switch ( lightDef.type ) {
-=======
-				case 'directional':
-					lightNode = new THREE.DirectionalLight( color );
-					lightNode.target.position.set( 0, 0, -1 );
-					lightNode.add( lightNode.target );
-					break;
->>>>>>> 7d2a3630
 
 			case 'directional':
 				lightNode = new THREE.DirectionalLight( color );
-				lightNode.target.position.set( 0, 0, 1 );
+				lightNode.target.position.set( 0, 0, -1 );
 				lightNode.add( lightNode.target );
 				break;
 
-<<<<<<< HEAD
 			case 'point':
 				lightNode = new THREE.PointLight( color );
 				lightNode.distance = range;
 				break;
-=======
-				case 'spot':
-					lightNode = new THREE.SpotLight( color );
-					lightNode.distance = range;
-					// Handle spotlight properties.
-					lightDef.spot = lightDef.spot || {};
-					lightDef.spot.innerConeAngle = lightDef.spot.innerConeAngle !== undefined ? lightDef.spot.innerConeAngle : 0;
-					lightDef.spot.outerConeAngle = lightDef.spot.outerConeAngle !== undefined ? lightDef.spot.outerConeAngle : Math.PI / 4.0;
-					lightNode.angle = lightDef.spot.outerConeAngle;
-					lightNode.penumbra = 1.0 - lightDef.spot.innerConeAngle / lightDef.spot.outerConeAngle;
-					lightNode.target.position.set( 0, 0, -1 );
-					lightNode.add( lightNode.target );
-					break;
->>>>>>> 7d2a3630
 
 			case 'spot':
 				lightNode = new THREE.SpotLight( color );
@@ -374,7 +351,7 @@
 				lightDef.spot.outerConeAngle = lightDef.spot.outerConeAngle !== undefined ? lightDef.spot.outerConeAngle : Math.PI / 4.0;
 				lightNode.angle = lightDef.spot.outerConeAngle;
 				lightNode.penumbra = 1.0 - lightDef.spot.innerConeAngle / lightDef.spot.outerConeAngle;
-				lightNode.target.position.set( 0, 0, 1 );
+				lightNode.target.position.set( 0, 0, -1 );
 				lightNode.add( lightNode.target );
 				break;
 
