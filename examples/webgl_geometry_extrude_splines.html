<!doctype html>
<html lang="en">
  <head>
    <title>three.js webgl - geometry - shapes</title>
    <meta charset="utf-8">
    <meta name="viewport" content="width=device-width, user-scalable=no, minimum-scale=1.0, maximum-scale=1.0">
    <style>
      body {
        font-family: Monospace;
        background-color: #f0f0f0;
        margin: 0px;
        overflow: hidden;
      }
    </style>
  </head>
  <body>
    <canvas id="debug" style="position:absolute; left:100px"></canvas>

    <script src="../build/Three.js"></script>
    <script src="../src/extras/core/Curve.js"></script>
    <script src="../src/extras/geometries/TubeGeometry.js"></script>
    <script src="js/Stats.js"></script>


	<script>

    // Lets define some curves

    // Formula from http://mathworld.wolfram.com/HeartCurve.html

    THREE.HeartCurve = THREE.Curve.create(

		function ( s ) {

			this.scale = ( s === undefined ) ? 5 : s;

		},

		function ( t ) {

			t *= 2 * Math.PI;
			var tx = 16 * Math.pow( Math.sin( t ), 3 );
				ty = 13 * Math.cos( t )
					- 5 * Math.cos( 2 * t )
					- 2 * Math.cos( 3 * t )
					- Math.cos( 4 * t ),
				tz = 0;

			return new THREE.Vector3( tx, ty, tz ).multiplyScalar( this.scale );

		}

    );


    // Viviani's Curve
    // http://en.wikipedia.org/wiki/Viviani%27s_curve

    THREE.VivianiCurve = THREE.Curve.create(

		function ( radius ) {

			this.radius = radius;

		},

		function ( t ) {

			t = t * 4 * Math.PI; // Normalized to 0..1
			var a = this.radius / 2;
			var tx = a * ( 1 + Math.cos( t ) ),
				ty = a * Math.sin( t ),
				tz = 2 * a * Math.sin( t / 2 );

			return new THREE.Vector3( tx, ty, tz );

		}

    );

    THREE.KnotCurve = THREE.Curve.create(

		function () {},

		function ( t ) {

			t *= 2 * Math.PI;

			var R = 10;
			var s = 50;
			var tx = s * Math.sin( t ),
				ty = Math.cos( t ) * ( R + s * Math.cos( t ) ),
				tz = Math.sin( t ) * ( R + s * Math.cos( t ) );

			return new THREE.Vector3( tx, ty, tz );

		}

    );

    THREE.HelixCurve = THREE.Curve.create(

		function () {},

		function ( t ) {

			var a = 30; // radius
			var b = 150; //height
			var t2 = 2 * Math.PI * t * b / 30;
			var tx = Math.cos( t2 ) * a,
				ty = Math.sin( t2 ) * a,
				tz = b * t;

			return new THREE.Vector3( tx, ty, tz );

		}

    );

    // Replacement for TorusKnotGeometry?
    THREE.TrefoilKnot = THREE.Curve.create(

    function(s) {
      this.scale = (s === undefined) ? 10 : s ;
    },

    function(t) {
        t *= Math.PI * 2;
        var tx = (2 + Math.cos(3 * t)) * Math.cos(2 * t),
        ty = (2 + Math.cos(3* t)) * Math.sin(2 * t),
        tz = Math.sin(3 * t);

        return new THREE.Vector3(tx, ty, tz).multiplyScalar(this.scale);

    }

    );

    // Formulas from http://mathdl.maa.org/images/upload_library/23/stemkoski/knots/page6.html
    THREE.TorusKnot = THREE.Curve.create(

    function(s) {
      this.scale = (s === undefined) ? 10 : s ;
    },

    function(t) {
      var p = 3, q = 4;
        t *= Math.PI * 2;
        var tx = (2 + Math.cos(q * t)) * Math.cos(p * t),
        ty = (2 + Math.cos(q* t)) * Math.sin(p * t),
        tz = Math.sin(q * t);

        return new THREE.Vector3(tx, ty, tz).multiplyScalar(this.scale);

    }

    );


    THREE.CinquefoilKnot = THREE.Curve.create(

    function(s) {
      this.scale = (s === undefined) ? 10 : s ;
    },

    function(t) {
      var p = 2, q = 5;
        t *= Math.PI * 2;
        var tx = (2 + Math.cos(q * t)) * Math.cos(p * t),
        ty = (2 + Math.cos(q* t)) * Math.sin(p * t),
        tz = Math.sin(q * t);

        return new THREE.Vector3(tx, ty, tz).multiplyScalar(this.scale);

    }

    );


    THREE.TrefoilPolynomialKnot = THREE.Curve.create(

    function(s) {
      this.scale = (s === undefined) ? 10 : s ;
    },

    function(t) {
 
        t = t * 4 - 2;
        var tx = Math.pow(t, 3) - 3 * t,
        ty = Math.pow(t, 4) - 4 * t * t,
        tz = 1/ 5 * Math.pow(t, 5) - 2 * t;

        return new THREE.Vector3(tx, ty, tz).multiplyScalar(this.scale);

    }

    );

    var sin = Math.sin, pow = Math.pow, cos = Math.cos;
    // var scaleTo = function(x, y) {
    //   var r = y - x;
    //   return function(t) {
    //     t * r + x;
    //   };
    // }

    var scale = function(x, y, t) {
      var r = y - x;
      return t * r + x;
    }

    THREE.FigureEightPolynomialKnot = THREE.Curve.create(

    function(s) {
      this.scale = (s === undefined) ? 1 : s ;
    },

    function(t) {
  
        t = scale(-4,4, t);
        var tx = 2 / 5 * t * (t * t - 7) * (t * t - 10),
        ty = pow(t, 4) - 13 * t * t,
        tz = 1/10 * t * (t * t - 4) * (t * t - 9) * (t * t - 12);

        return new THREE.Vector3(tx, ty, tz).multiplyScalar(this.scale);

    }

    );

    // When there's time, try more formulas at http://mathdl.maa.org/images/upload_library/23/stemkoski/knots/page4.html


    //http://www.mi.sanu.ac.rs/vismath/taylorapril2011/Taylor.pdf
    THREE.DecoratedTorusKnot4a = THREE.Curve.create(

    function(s) {
      this.scale = (s === undefined) ? 40 : s ;
    },

    function(t) {
        t *= Math.PI * 2;
        var
        x = cos(2*t) * (1+0.6*(cos(5*t) + 0.75*cos(10*t))),
         y = sin(2*t) * (1+0.6*(cos(5*t) + 0.75*cos(10*t))),
          z = 0.35*sin(5*t);

        return new THREE.Vector3(x, y, z).multiplyScalar(this.scale);

    }

    );


    THREE.DecoratedTorusKnot4b = THREE.Curve.create(

    function(s) {
      this.scale = (s === undefined) ? 40 : s ;
    },

    function(t) {
        var θ = t  * Math.PI * 2;
        var
        x = cos(2*θ) * (1 + 0.45*cos(3*θ) + 0.4*cos(9*θ)),
         y = sin(2*θ) * (1 + 0.45*cos(3*θ) + 0.4*cos(9*θ)),
          z = 0.2*sin(9*θ);

        return new THREE.Vector3(x, y, z).multiplyScalar(this.scale);

    }

    );


    THREE.DecoratedTorusKnot5a = THREE.Curve.create(

    function(s) {
      this.scale = (s === undefined) ? 40 : s ;
    },

    function(t) {
        var θ = t  * Math.PI * 2;
        var
        x = cos(3*θ) * (1 + 0.3*cos(5*θ) + 0.5*cos(10*θ)),
         y = sin(3*θ) * (1 + 0.3*cos(5*θ) + 0.5*cos(10*θ)),
          z = 0.2*sin(20*θ)

        return new THREE.Vector3(x, y, z).multiplyScalar(this.scale);

    }

    );

    THREE.DecoratedTorusKnot5c = THREE.Curve.create(

    function(s) {
      this.scale = (s === undefined) ? 40 : s ;
    },

    function(t) {
        var θ = t  * Math.PI * 2;
        var
        x = cos(4*θ) * (1 + 0.5*(cos(5*θ) + 0.4*cos(20*θ))),
         y = sin(4*θ) * (1 + 0.5*(cos(5* θ) + 0.4*cos(20*θ))),
          z = 0.35*sin(15*θ);

        return new THREE.Vector3(x, y, z).multiplyScalar(this.scale);

    }

    );

    


    var container, stats;

    var camera, scene, renderer;

    var text, plane;

    var targetRotation = 0;
    var targetRotationOnMouseDown = 0;

    var mouseX = 0;
    var mouseXOnMouseDown = 0;

    var windowHalfX = window.innerWidth / 2;
    var windowHalfY = window.innerHeight / 2;

    init();
    animate();

    function init() {

<<<<<<< HEAD
		container = document.createElement( 'div' );
		document.body.appendChild( container );
=======
      container = document.createElement('div');
      document.body.appendChild(container);

      var info = document.createElement('div');
      info.style.position = 'absolute';
      info.style.top = '10px';
      info.style.width = '100%';
      info.style.textAlign = 'center';
      info.innerHTML = 'Simple procedurally generated 3D shapes example by <a href="http://www.lab4games.net/zz85/blog">zz85</a><br/>Drag to spin';
      container.appendChild(info);

      scene = new THREE.Scene();

      camera = new THREE.PerspectiveCamera(50, window.innerWidth / window.innerHeight, 1, 1000);
      camera.position.set(0, 50, 500);
      scene.add(camera);

      var light = new THREE.DirectionalLight(0xffffff);
      light.position.set(0, 0, 1);
      scene.add(light);

      parent = new THREE.Object3D();
      parent.position.y = 50;
      scene.add(parent);

      function addGeometry(geometry, color, x, y, z, rx, ry, rz, s) {

          // 3d shape
          var mesh = THREE.SceneUtils.createMultiMaterialObject(geometry, [
            new THREE.MeshLambertMaterial({
                color: color
            }),
           new THREE.MeshBasicMaterial({
              color: 0x000000,
              wireframe: true,
              transparent: true
          })]);

          if (geometry.debug) mesh.add(geometry.debug);
          
          mesh.position.set(x, y, z - 75);
          mesh.rotation.set(rx, ry, rz);
          mesh.scale.set(s, s, s);
          parent.add(mesh);
>>>>>>> 10165f45

		var info = document.createElement('div');
		info.style.position = 'absolute';
		info.style.top = '10px';
		info.style.width = '100%';
		info.style.textAlign = 'center';
		info.innerHTML = 'Simple procedurally generated 3D shapes example by <a href="http://www.lab4games.net/zz85/blog">zz85</a><br/>Drag to spin';
		container.appendChild(info);

		scene = new THREE.Scene();

		camera = new THREE.PerspectiveCamera( 50, window.innerWidth / window.innerHeight, 1, 1000 );
		camera.position.set( 0, 50, 500 );
		scene.add( camera );

		var light = new THREE.DirectionalLight( 0xffffff );
		light.position.set( 0, 0, 1 );
		scene.add( light );

		parent = new THREE.Object3D();
		parent.position.y = 130;
		scene.add( parent );

		function addGeometry( geometry, color, x, y, z, rx, ry, rz, s ) {

			// 3d shape

			var mesh = THREE.SceneUtils.createMultiMaterialObject( geometry, [
				new THREE.MeshLambertMaterial( { color: color }),
				new THREE.MeshBasicMaterial( { color: 0x000000, wireframe: true, transparent: true } )
			]);

			if ( geometry.debug ) mesh.add( geometry.debug );

			mesh.position.set( x, y, z - 75 );
			mesh.rotation.set( rx, ry, rz );
			mesh.scale.set( s, s, s );
			parent.add( mesh );

<<<<<<< HEAD
		}

		// var extrudePath = new THREE.SplineCurve3([
		//     new THREE.Vector3(0, 10, -10), new THREE.Vector3(10, 0, -10), new THREE.Vector3(20, 0, 0), new THREE.Vector3(30, 0, 10), new THREE.Vector3(30, 0, 20), new THREE.Vector3(20, 0, 30), new THREE.Vector3(10, 0, 30), new THREE.Vector3(0, 0, 30), new THREE.Vector3(-10, 10, 30), new THREE.Vector3(-10, 20, 30), new THREE.Vector3(0, 30, 30), new THREE.Vector3(10, 30, 30), new THREE.Vector3(20, 30, 15), new THREE.Vector3(10, 30, 10),
=======
      // var extrudePath = new THREE.HeartCurve(3.5);
      // var extrudePath = new THREE.VivianiCurve(70);
      // var extrudePath = new THREE.KnotCurve();
      // extrudePath = new THREE.HelixCurve();
    
      // var extrudePath = new THREE.ClosedSplineCurve3([
      //   new THREE.Vector3(0, -40, -40),
      //   new THREE.Vector3(0, 40, -40),
      //   new THREE.Vector3(0, 140, -40),
      //   new THREE.Vector3(0, 40, 40),
      //   new THREE.Vector3(0, -40, 40),
      // ]);

      // extrudePath = new THREE.TrefoilKnot();
      // extrudePath = new THREE.TorusKnot(20
      // extrudePath = new THREE.CinquefoilKnot(20);
      // extrudePath = new THREE.TrefoilPolynomialKnot(14);
      // extrudePath = new THREE.FigureEightPolynomialKnot();
      // extrudePath = new THREE.DecoratedTorusKnot4a();
      // extrudePath = new THREE.DecoratedTorusKnot4b();
      // extrudePath = new THREE.DecoratedTorusKnot5a();
      extrudePath = new THREE.DecoratedTorusKnot5c()
      
      // var tube = new THREE.TubeGeometry(5, 100, 10, extrudePath, true);
      var tube = new THREE.TubeGeometry(2, 400, 2, extrudePath, true);
      
>>>>>>> 10165f45

		//     new THREE.Vector3(0, 30, 10), new THREE.Vector3(-10, 20, 10), new THREE.Vector3(-10, 10, 10), new THREE.Vector3(0, 0, 10), new THREE.Vector3(10, -10, 10), new THREE.Vector3(20, -15, 10), new THREE.Vector3(30, -15, 10), new THREE.Vector3(40, -15, 10), new THREE.Vector3(50, -15, 10), new THREE.Vector3(60, 0, 10), new THREE.Vector3(70, 0, 0), new THREE.Vector3(80, 0, 0), new THREE.Vector3(90, 0, 0), new THREE.Vector3(100, 0, 0)]);

		var extrudePath = new THREE.HeartCurve( 3.5 );
		// var extrudePath = new THREE.VivianiCurve(70);
		// var extrudePath = new THREE.KnotCurve();
		// extrudePath = new THREE.HelixCurve();

		// var extrudePath = new THREE.ClosedSplineCurve3([
		//   new THREE.Vector3(0, -40, -40),
		//   new THREE.Vector3(0, 40, -40),
		//   new THREE.Vector3(0, 140, -40),
		//   new THREE.Vector3(0, 40, 40),
		//   new THREE.Vector3(0, -40, 40),
		// ]);


		var tube = new THREE.TubeGeometry( 5, 100, 10, extrudePath, true );

		addGeometry( tube, 0xff1100, 0, -80, 0, 0, 0, 0, 3 );

		//

		renderer = new THREE.WebGLRenderer( { antialias: true } );
		renderer.setSize( window.innerWidth, window.innerHeight );

		container.appendChild( renderer.domElement );

		stats = new Stats();
		stats.domElement.style.position = 'absolute';
		stats.domElement.style.top = '0px';
		container.appendChild( stats.domElement );

		document.addEventListener('mousedown', onDocumentMouseDown, false);
		document.addEventListener('touchstart', onDocumentTouchStart, false);
		document.addEventListener('touchmove', onDocumentTouchMove, false);

    }

    //

    function onDocumentMouseDown( event ) {

		event.preventDefault();

		document.addEventListener('mousemove', onDocumentMouseMove, false);
		document.addEventListener('mouseup', onDocumentMouseUp, false);
		document.addEventListener('mouseout', onDocumentMouseOut, false);

		mouseXOnMouseDown = event.clientX - windowHalfX;
		targetRotationOnMouseDown = targetRotation;

    }

    function onDocumentMouseMove( event ) {

		mouseX = event.clientX - windowHalfX;

		targetRotation = targetRotationOnMouseDown + (mouseX - mouseXOnMouseDown) * 0.02;

    }

    function onDocumentMouseUp( event ) {

		document.removeEventListener('mousemove', onDocumentMouseMove, false);
		document.removeEventListener('mouseup', onDocumentMouseUp, false);
		document.removeEventListener('mouseout', onDocumentMouseOut, false);

    }

	function onDocumentMouseOut( event ) {

		document.removeEventListener('mousemove', onDocumentMouseMove, false);
		document.removeEventListener('mouseup', onDocumentMouseUp, false);
		document.removeEventListener('mouseout', onDocumentMouseOut, false);

    }

    function onDocumentTouchStart( event ) {

		if ( event.touches.length == 1 ) {

			event.preventDefault();

			mouseXOnMouseDown = event.touches[0].pageX - windowHalfX;
			targetRotationOnMouseDown = targetRotation;

		}

    }

    function onDocumentTouchMove( event ) {

		if ( event.touches.length == 1 ) {

			event.preventDefault();

			mouseX = event.touches[0].pageX - windowHalfX;
			targetRotation = targetRotationOnMouseDown + (mouseX - mouseXOnMouseDown) * 0.05;

      }

    }

    //

    function animate() {

		requestAnimationFrame(animate);

		render();
		stats.update();

    }

    function render() {

      parent.rotation.y += ( targetRotation - parent.rotation.y ) * 0.05;
      renderer.render( scene, camera );

    }

	</script>

  </body>
</html><|MERGE_RESOLUTION|>--- conflicted
+++ resolved
@@ -1,3 +1,4 @@
+
 <!doctype html>
 <html lang="en">
   <head>
@@ -22,7 +23,7 @@
     <script src="js/Stats.js"></script>
 
 
-	<script>
+    <script>
 
     // Lets define some curves
 
@@ -30,27 +31,29 @@
 
     THREE.HeartCurve = THREE.Curve.create(
 
-		function ( s ) {
-
-			this.scale = ( s === undefined ) ? 5 : s;
-
-		},
-
-		function ( t ) {
-
-			t *= 2 * Math.PI;
-			var tx = 16 * Math.pow( Math.sin( t ), 3 );
-				ty = 13 * Math.cos( t )
-					- 5 * Math.cos( 2 * t )
-					- 2 * Math.cos( 3 * t )
-					- Math.cos( 4 * t ),
-				tz = 0;
-
-			return new THREE.Vector3( tx, ty, tz ).multiplyScalar( this.scale );
-
-		}
-
-    );
+      function ( s ) {
+
+        this.scale = (s === undefined) ? 5 : s;
+
+      },
+
+      function ( t ) {
+
+          t *= 2 * Math.PI;
+
+          var tx = 16 * Math.pow(Math.sin(t), 3);
+              ty = 13 * Math.cos(t)
+                - 5 * Math.cos(2 * t)
+                - 2 * Math.cos(3 * t)
+                - Math.cos(4 * t ),
+              tz = 0;
+
+          return new THREE.Vector3(tx, ty, tz).multiplyScalar(this.scale);
+
+      }
+
+    );
+
 
 
     // Viviani's Curve
@@ -58,73 +61,81 @@
 
     THREE.VivianiCurve = THREE.Curve.create(
 
-		function ( radius ) {
-
-			this.radius = radius;
-
-		},
-
-		function ( t ) {
-
-			t = t * 4 * Math.PI; // Normalized to 0..1
-			var a = this.radius / 2;
-			var tx = a * ( 1 + Math.cos( t ) ),
-				ty = a * Math.sin( t ),
-				tz = 2 * a * Math.sin( t / 2 );
-
-			return new THREE.Vector3( tx, ty, tz );
-
-		}
-
-    );
+      function( radius ) {
+
+          this.radius = radius;
+      },
+
+      function( t ) {
+
+          t = t * 4 * Math.PI; // Normalized to 0..1
+          var a = this.radius / 2;
+          var tx = a * (1 + Math.cos(t)),
+              ty = a * Math.sin(t),
+              tz = 2 * a * Math.sin(t / 2);
+
+          return new THREE.Vector3(tx, ty, tz);
+
+      }
+
+    );
+
 
     THREE.KnotCurve = THREE.Curve.create(
 
-		function () {},
-
-		function ( t ) {
-
-			t *= 2 * Math.PI;
-
-			var R = 10;
-			var s = 50;
-			var tx = s * Math.sin( t ),
-				ty = Math.cos( t ) * ( R + s * Math.cos( t ) ),
-				tz = Math.sin( t ) * ( R + s * Math.cos( t ) );
-
-			return new THREE.Vector3( tx, ty, tz );
-
-		}
+    function() {
+
+    },
+
+    function(t) {
+
+        t *= 2 * Math.PI;
+
+        var R = 10;
+        var s = 50;
+        var tx = s * Math.sin(t),
+            ty = Math.cos(t) * (R + s * Math.cos(t)),
+            tz = Math.sin(t) * (R + s * Math.cos(t));
+
+        return new THREE.Vector3(tx, ty, tz);
+
+    }
 
     );
 
     THREE.HelixCurve = THREE.Curve.create(
 
-		function () {},
-
-		function ( t ) {
-
-			var a = 30; // radius
-			var b = 150; //height
-			var t2 = 2 * Math.PI * t * b / 30;
-			var tx = Math.cos( t2 ) * a,
-				ty = Math.sin( t2 ) * a,
-				tz = b * t;
-
-			return new THREE.Vector3( tx, ty, tz );
-
-		}
+    function() {
+
+    },
+
+    function(t) {
+
+        var a = 30; // radius
+        var b = 150; //height
+        var t2 = 2 * Math.PI * t * b / 30;
+        var tx = Math.cos(t2) * a,
+            ty = Math.sin(t2) * a,
+            tz = b * t;
+
+        return new THREE.Vector3(tx, ty, tz);
+
+    }
 
     );
 
     // Replacement for TorusKnotGeometry?
+
     THREE.TrefoilKnot = THREE.Curve.create(
 
     function(s) {
-      this.scale = (s === undefined) ? 10 : s ;
-    },
-
-    function(t) {
+
+      this.scale = (s === undefined) ? 10 : s;
+
+    },
+
+    function(t) {
+
         t *= Math.PI * 2;
         var tx = (2 + Math.cos(3 * t)) * Math.cos(2 * t),
         ty = (2 + Math.cos(3* t)) * Math.sin(2 * t),
@@ -137,13 +148,17 @@
     );
 
     // Formulas from http://mathdl.maa.org/images/upload_library/23/stemkoski/knots/page6.html
+
     THREE.TorusKnot = THREE.Curve.create(
 
     function(s) {
-      this.scale = (s === undefined) ? 10 : s ;
-    },
-
-    function(t) {
+
+      this.scale = (s === undefined) ? 10 : s;
+
+    },
+
+    function(t) {
+
       var p = 3, q = 4;
         t *= Math.PI * 2;
         var tx = (2 + Math.cos(q * t)) * Math.cos(p * t),
@@ -160,10 +175,13 @@
     THREE.CinquefoilKnot = THREE.Curve.create(
 
     function(s) {
-      this.scale = (s === undefined) ? 10 : s ;
-    },
-
-    function(t) {
+
+      this.scale = (s === undefined) ? 10 : s;
+
+    },
+
+    function(t) {
+
       var p = 2, q = 5;
         t *= Math.PI * 2;
         var tx = (2 + Math.cos(q * t)) * Math.cos(p * t),
@@ -180,11 +198,13 @@
     THREE.TrefoilPolynomialKnot = THREE.Curve.create(
 
     function(s) {
-      this.scale = (s === undefined) ? 10 : s ;
-    },
-
-    function(t) {
- 
+
+      this.scale = (s === undefined) ? 10 : s;
+
+    },
+
+    function(t) {
+
         t = t * 4 - 2;
         var tx = Math.pow(t, 3) - 3 * t,
         ty = Math.pow(t, 4) - 4 * t * t,
@@ -205,18 +225,22 @@
     // }
 
     var scale = function(x, y, t) {
+
       var r = y - x;
       return t * r + x;
+
     }
 
     THREE.FigureEightPolynomialKnot = THREE.Curve.create(
 
     function(s) {
-      this.scale = (s === undefined) ? 1 : s ;
-    },
-
-    function(t) {
-  
+
+      this.scale = (s === undefined) ? 1 : s;
+
+    },
+
+    function(t) {
+
         t = scale(-4,4, t);
         var tx = 2 / 5 * t * (t * t - 7) * (t * t - 10),
         ty = pow(t, 4) - 13 * t * t,
@@ -232,13 +256,17 @@
 
 
     //http://www.mi.sanu.ac.rs/vismath/taylorapril2011/Taylor.pdf
+
     THREE.DecoratedTorusKnot4a = THREE.Curve.create(
 
     function(s) {
-      this.scale = (s === undefined) ? 40 : s ;
-    },
-
-    function(t) {
+
+      this.scale = (s === undefined) ? 40 : s;
+
+    },
+
+    function(t) {
+
         t *= Math.PI * 2;
         var
         x = cos(2*t) * (1+0.6*(cos(5*t) + 0.75*cos(10*t))),
@@ -255,15 +283,16 @@
     THREE.DecoratedTorusKnot4b = THREE.Curve.create(
 
     function(s) {
-      this.scale = (s === undefined) ? 40 : s ;
-    },
-
-    function(t) {
-        var θ = t  * Math.PI * 2;
-        var
-        x = cos(2*θ) * (1 + 0.45*cos(3*θ) + 0.4*cos(9*θ)),
-         y = sin(2*θ) * (1 + 0.45*cos(3*θ) + 0.4*cos(9*θ)),
-          z = 0.2*sin(9*θ);
+
+      this.scale = (s === undefined) ? 40 : s;
+
+    },
+
+    function(t) {
+        var fi = t  * Math.PI * 2;
+        var	x = cos(2*fi) * (1 + 0.45*cos(3*fi) + 0.4*cos(9*fi)),
+			y = sin(2*fi) * (1 + 0.45*cos(3*fi) + 0.4*cos(9*fi)),
+			z = 0.2*sin(9*fi);
 
         return new THREE.Vector3(x, y, z).multiplyScalar(this.scale);
 
@@ -275,15 +304,17 @@
     THREE.DecoratedTorusKnot5a = THREE.Curve.create(
 
     function(s) {
-      this.scale = (s === undefined) ? 40 : s ;
-    },
-
-    function(t) {
-        var θ = t  * Math.PI * 2;
-        var
-        x = cos(3*θ) * (1 + 0.3*cos(5*θ) + 0.5*cos(10*θ)),
-         y = sin(3*θ) * (1 + 0.3*cos(5*θ) + 0.5*cos(10*θ)),
-          z = 0.2*sin(20*θ)
+
+      this.scale = (s === undefined) ? 40 : s;
+
+    },
+
+    function(t) {
+
+        var fi = t  * Math.PI * 2;
+        var x = cos(3*fi) * (1 + 0.3*cos(5*fi) + 0.5*cos(10*fi)),
+			y = sin(3*fi) * (1 + 0.3*cos(5*fi) + 0.5*cos(10*fi)),
+			z = 0.2*sin(20*fi);
 
         return new THREE.Vector3(x, y, z).multiplyScalar(this.scale);
 
@@ -294,15 +325,17 @@
     THREE.DecoratedTorusKnot5c = THREE.Curve.create(
 
     function(s) {
-      this.scale = (s === undefined) ? 40 : s ;
-    },
-
-    function(t) {
-        var θ = t  * Math.PI * 2;
-        var
-        x = cos(4*θ) * (1 + 0.5*(cos(5*θ) + 0.4*cos(20*θ))),
-         y = sin(4*θ) * (1 + 0.5*(cos(5* θ) + 0.4*cos(20*θ))),
-          z = 0.35*sin(15*θ);
+
+      this.scale = (s === undefined) ? 40 : s;
+
+    },
+
+    function(t) {
+
+        var fi = t  * Math.PI * 2;
+        var x = cos(4*fi) * (1 + 0.5*(cos(5*fi) + 0.4*cos(20*fi))),
+			y = sin(4*fi) * (1 + 0.5*(cos(5*fi) + 0.4*cos(20*fi))),
+			z = 0.35*sin(15*fi);
 
         return new THREE.Vector3(x, y, z).multiplyScalar(this.scale);
 
@@ -310,7 +343,7 @@
 
     );
 
-    
+
 
 
     var container, stats;
@@ -333,10 +366,6 @@
 
     function init() {
 
-<<<<<<< HEAD
-		container = document.createElement( 'div' );
-		document.body.appendChild( container );
-=======
       container = document.createElement('div');
       document.body.appendChild(container);
 
@@ -359,7 +388,7 @@
       scene.add(light);
 
       parent = new THREE.Object3D();
-      parent.position.y = 50;
+      parent.position.y = 100;
       scene.add(parent);
 
       function addGeometry(geometry, color, x, y, z, rx, ry, rz, s) {
@@ -376,62 +405,26 @@
           })]);
 
           if (geometry.debug) mesh.add(geometry.debug);
-          
+
           mesh.position.set(x, y, z - 75);
           mesh.rotation.set(rx, ry, rz);
           mesh.scale.set(s, s, s);
+		  //mesh.children[0].doubleSided = true;
           parent.add(mesh);
->>>>>>> 10165f45
-
-		var info = document.createElement('div');
-		info.style.position = 'absolute';
-		info.style.top = '10px';
-		info.style.width = '100%';
-		info.style.textAlign = 'center';
-		info.innerHTML = 'Simple procedurally generated 3D shapes example by <a href="http://www.lab4games.net/zz85/blog">zz85</a><br/>Drag to spin';
-		container.appendChild(info);
-
-		scene = new THREE.Scene();
-
-		camera = new THREE.PerspectiveCamera( 50, window.innerWidth / window.innerHeight, 1, 1000 );
-		camera.position.set( 0, 50, 500 );
-		scene.add( camera );
-
-		var light = new THREE.DirectionalLight( 0xffffff );
-		light.position.set( 0, 0, 1 );
-		scene.add( light );
-
-		parent = new THREE.Object3D();
-		parent.position.y = 130;
-		scene.add( parent );
-
-		function addGeometry( geometry, color, x, y, z, rx, ry, rz, s ) {
-
-			// 3d shape
-
-			var mesh = THREE.SceneUtils.createMultiMaterialObject( geometry, [
-				new THREE.MeshLambertMaterial( { color: color }),
-				new THREE.MeshBasicMaterial( { color: 0x000000, wireframe: true, transparent: true } )
-			]);
-
-			if ( geometry.debug ) mesh.add( geometry.debug );
-
-			mesh.position.set( x, y, z - 75 );
-			mesh.rotation.set( rx, ry, rz );
-			mesh.scale.set( s, s, s );
-			parent.add( mesh );
-
-<<<<<<< HEAD
-		}
-
-		// var extrudePath = new THREE.SplineCurve3([
-		//     new THREE.Vector3(0, 10, -10), new THREE.Vector3(10, 0, -10), new THREE.Vector3(20, 0, 0), new THREE.Vector3(30, 0, 10), new THREE.Vector3(30, 0, 20), new THREE.Vector3(20, 0, 30), new THREE.Vector3(10, 0, 30), new THREE.Vector3(0, 0, 30), new THREE.Vector3(-10, 10, 30), new THREE.Vector3(-10, 20, 30), new THREE.Vector3(0, 30, 30), new THREE.Vector3(10, 30, 30), new THREE.Vector3(20, 30, 15), new THREE.Vector3(10, 30, 10),
-=======
+
+      }
+
+
+      // var extrudePath = new THREE.SplineCurve3([
+      //     new THREE.Vector3(0, 10, -10), new THREE.Vector3(10, 0, -10), new THREE.Vector3(20, 0, 0), new THREE.Vector3(30, 0, 10), new THREE.Vector3(30, 0, 20), new THREE.Vector3(20, 0, 30), new THREE.Vector3(10, 0, 30), new THREE.Vector3(0, 0, 30), new THREE.Vector3(-10, 10, 30), new THREE.Vector3(-10, 20, 30), new THREE.Vector3(0, 30, 30), new THREE.Vector3(10, 30, 30), new THREE.Vector3(20, 30, 15), new THREE.Vector3(10, 30, 10),
+
+      //     new THREE.Vector3(0, 30, 10), new THREE.Vector3(-10, 20, 10), new THREE.Vector3(-10, 10, 10), new THREE.Vector3(0, 0, 10), new THREE.Vector3(10, -10, 10), new THREE.Vector3(20, -15, 10), new THREE.Vector3(30, -15, 10), new THREE.Vector3(40, -15, 10), new THREE.Vector3(50, -15, 10), new THREE.Vector3(60, 0, 10), new THREE.Vector3(70, 0, 0), new THREE.Vector3(80, 0, 0), new THREE.Vector3(90, 0, 0), new THREE.Vector3(100, 0, 0)]);
+
       // var extrudePath = new THREE.HeartCurve(3.5);
       // var extrudePath = new THREE.VivianiCurve(70);
       // var extrudePath = new THREE.KnotCurve();
-      // extrudePath = new THREE.HelixCurve();
-    
+	  //extrudePath = new THREE.HelixCurve();
+
       // var extrudePath = new THREE.ClosedSplineCurve3([
       //   new THREE.Vector3(0, -40, -40),
       //   new THREE.Vector3(0, 40, -40),
@@ -441,141 +434,123 @@
       // ]);
 
       // extrudePath = new THREE.TrefoilKnot();
-      // extrudePath = new THREE.TorusKnot(20
+      // extrudePath = new THREE.TorusKnot(20);
       // extrudePath = new THREE.CinquefoilKnot(20);
       // extrudePath = new THREE.TrefoilPolynomialKnot(14);
       // extrudePath = new THREE.FigureEightPolynomialKnot();
       // extrudePath = new THREE.DecoratedTorusKnot4a();
-      // extrudePath = new THREE.DecoratedTorusKnot4b();
+	  // extrudePath = new THREE.DecoratedTorusKnot4b();
       // extrudePath = new THREE.DecoratedTorusKnot5a();
-      extrudePath = new THREE.DecoratedTorusKnot5c()
-      
-      // var tube = new THREE.TubeGeometry(5, 100, 10, extrudePath, true);
+      extrudePath = new THREE.DecoratedTorusKnot5c();
+
+       //var tube = new THREE.TubeGeometry(5, 100, 20, extrudePath, true);
       var tube = new THREE.TubeGeometry(2, 400, 2, extrudePath, true);
-      
->>>>>>> 10165f45
-
-		//     new THREE.Vector3(0, 30, 10), new THREE.Vector3(-10, 20, 10), new THREE.Vector3(-10, 10, 10), new THREE.Vector3(0, 0, 10), new THREE.Vector3(10, -10, 10), new THREE.Vector3(20, -15, 10), new THREE.Vector3(30, -15, 10), new THREE.Vector3(40, -15, 10), new THREE.Vector3(50, -15, 10), new THREE.Vector3(60, 0, 10), new THREE.Vector3(70, 0, 0), new THREE.Vector3(80, 0, 0), new THREE.Vector3(90, 0, 0), new THREE.Vector3(100, 0, 0)]);
-
-		var extrudePath = new THREE.HeartCurve( 3.5 );
-		// var extrudePath = new THREE.VivianiCurve(70);
-		// var extrudePath = new THREE.KnotCurve();
-		// extrudePath = new THREE.HelixCurve();
-
-		// var extrudePath = new THREE.ClosedSplineCurve3([
-		//   new THREE.Vector3(0, -40, -40),
-		//   new THREE.Vector3(0, 40, -40),
-		//   new THREE.Vector3(0, 140, -40),
-		//   new THREE.Vector3(0, 40, 40),
-		//   new THREE.Vector3(0, -40, 40),
-		// ]);
-
-
-		var tube = new THREE.TubeGeometry( 5, 100, 10, extrudePath, true );
-
-		addGeometry( tube, 0xff1100, 0, -80, 0, 0, 0, 0, 3 );
-
-		//
-
-		renderer = new THREE.WebGLRenderer( { antialias: true } );
-		renderer.setSize( window.innerWidth, window.innerHeight );
-
-		container.appendChild( renderer.domElement );
-
-		stats = new Stats();
-		stats.domElement.style.position = 'absolute';
-		stats.domElement.style.top = '0px';
-		container.appendChild( stats.domElement );
-
-		document.addEventListener('mousedown', onDocumentMouseDown, false);
-		document.addEventListener('touchstart', onDocumentTouchStart, false);
-		document.addEventListener('touchmove', onDocumentTouchMove, false);
+
+
+      addGeometry(tube, 0xff00ff, 0, -80, 0, 0, 0, 0, 3);
+
+
+      //
+      renderer = new THREE.WebGLRenderer({
+          antialias: true
+      });
+      renderer.setSize(window.innerWidth, window.innerHeight);
+
+      container.appendChild(renderer.domElement);
+
+      stats = new Stats();
+      stats.domElement.style.position = 'absolute';
+      stats.domElement.style.top = '0px';
+      container.appendChild(stats.domElement);
+
+      document.addEventListener('mousedown', onDocumentMouseDown, false);
+      document.addEventListener('touchstart', onDocumentTouchStart, false);
+      document.addEventListener('touchmove', onDocumentTouchMove, false);
 
     }
 
     //
 
-    function onDocumentMouseDown( event ) {
-
-		event.preventDefault();
-
-		document.addEventListener('mousemove', onDocumentMouseMove, false);
-		document.addEventListener('mouseup', onDocumentMouseUp, false);
-		document.addEventListener('mouseout', onDocumentMouseOut, false);
-
-		mouseXOnMouseDown = event.clientX - windowHalfX;
-		targetRotationOnMouseDown = targetRotation;
-
-    }
-
-    function onDocumentMouseMove( event ) {
-
-		mouseX = event.clientX - windowHalfX;
-
-		targetRotation = targetRotationOnMouseDown + (mouseX - mouseXOnMouseDown) * 0.02;
-
-    }
-
-    function onDocumentMouseUp( event ) {
-
-		document.removeEventListener('mousemove', onDocumentMouseMove, false);
-		document.removeEventListener('mouseup', onDocumentMouseUp, false);
-		document.removeEventListener('mouseout', onDocumentMouseOut, false);
-
-    }
-
-	function onDocumentMouseOut( event ) {
-
-		document.removeEventListener('mousemove', onDocumentMouseMove, false);
-		document.removeEventListener('mouseup', onDocumentMouseUp, false);
-		document.removeEventListener('mouseout', onDocumentMouseOut, false);
-
-    }
-
-    function onDocumentTouchStart( event ) {
-
-		if ( event.touches.length == 1 ) {
-
-			event.preventDefault();
-
-			mouseXOnMouseDown = event.touches[0].pageX - windowHalfX;
-			targetRotationOnMouseDown = targetRotation;
-
-		}
-
-    }
-
-    function onDocumentTouchMove( event ) {
-
-		if ( event.touches.length == 1 ) {
-
-			event.preventDefault();
-
-			mouseX = event.touches[0].pageX - windowHalfX;
-			targetRotation = targetRotationOnMouseDown + (mouseX - mouseXOnMouseDown) * 0.05;
+    function onDocumentMouseDown(event) {
+
+      event.preventDefault();
+
+      document.addEventListener('mousemove', onDocumentMouseMove, false);
+      document.addEventListener('mouseup', onDocumentMouseUp, false);
+      document.addEventListener('mouseout', onDocumentMouseOut, false);
+
+      mouseXOnMouseDown = event.clientX - windowHalfX;
+      targetRotationOnMouseDown = targetRotation;
+
+    }
+
+    function onDocumentMouseMove(event) {
+
+      mouseX = event.clientX - windowHalfX;
+
+      targetRotation = targetRotationOnMouseDown + (mouseX - mouseXOnMouseDown) * 0.02;
+
+    }
+
+    function onDocumentMouseUp(event) {
+
+      document.removeEventListener('mousemove', onDocumentMouseMove, false);
+      document.removeEventListener('mouseup', onDocumentMouseUp, false);
+      document.removeEventListener('mouseout', onDocumentMouseOut, false);
+
+    }
+
+    function onDocumentMouseOut(event) {
+
+      document.removeEventListener('mousemove', onDocumentMouseMove, false);
+      document.removeEventListener('mouseup', onDocumentMouseUp, false);
+      document.removeEventListener('mouseout', onDocumentMouseOut, false);
+
+    }
+
+    function onDocumentTouchStart(event) {
+
+      if (event.touches.length == 1) {
+
+          event.preventDefault();
+
+          mouseXOnMouseDown = event.touches[0].pageX - windowHalfX;
+          targetRotationOnMouseDown = targetRotation;
 
       }
 
     }
 
+    function onDocumentTouchMove(event) {
+
+      if (event.touches.length == 1) {
+
+          event.preventDefault();
+
+          mouseX = event.touches[0].pageX - windowHalfX;
+          targetRotation = targetRotationOnMouseDown + (mouseX - mouseXOnMouseDown) * 0.05;
+
+      }
+
+    }
+
     //
 
     function animate() {
 
-		requestAnimationFrame(animate);
-
-		render();
-		stats.update();
+      requestAnimationFrame(animate);
+
+      render();
+      stats.update();
 
     }
 
     function render() {
 
-      parent.rotation.y += ( targetRotation - parent.rotation.y ) * 0.05;
-      renderer.render( scene, camera );
-
-    }
-
+      parent.rotation.y += (targetRotation - parent.rotation.y) * 0.05;
+      renderer.render(scene, camera);
+
+    }
 	</script>
 
   </body>
